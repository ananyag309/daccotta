--- conflicted
+++ resolved
@@ -1,9 +1,7 @@
 // controllers/groups/getAllGroups.ts
-<<<<<<< HEAD
+
 import { type Request, type Response } from 'express';
-=======
-import type { Request, Response } from 'express';
->>>>>>> 031fead2
+
 import User from '../../models/User';
 import Group from '../../models/Group';
 
