--- conflicted
+++ resolved
@@ -39,29 +39,6 @@
   });
 
 export interface FriendRequest {
-<<<<<<< HEAD
-    _id?: mongoose.Types.ObjectId;
-    from: string | mongoose.Types.ObjectId;
-    to: string | mongoose.Types.ObjectId;
-    status: "pending" | "accepted" | "rejected";
-    createdAt: Date;
-}
-
-interface Users extends Document {
-    _id: string;
-    userName: string;
-    age: number;
-    email: string;
-    groups: Schema.Types.ObjectId[];
-    badges: Schema.Types.ObjectId[];
-    lists: List[]; 
-    actor: Schema.Types.ObjectId[];
-    directors: Person[];
-    profile_image: string;
-    onboarded: boolean;
-    friends: (string | mongoose.Types.ObjectId)[];
-    friendRequests: FriendRequest[];
-=======
     _id?: mongoose.Types.ObjectId
     from: string // Changed to string (username)
     to: string // Changed to string (username)
@@ -83,7 +60,6 @@
     onboarded: boolean
     friends: string[] // Changed to string[] (usernames)
     friendRequests: FriendRequest[]
->>>>>>> 2a79b550
 }
 
 const friendRequestSchema = new Schema<FriendRequest>({
@@ -116,17 +92,7 @@
     onboarded: { type: Boolean, default: false },
     friends: [{ type: String }], // Changed to String
     friendRequests: [friendRequestSchema],
-<<<<<<< HEAD
-});
-
-userSchema.methods.toObjectId = function (
-    id: string | mongoose.Types.ObjectId
-): mongoose.Types.ObjectId {
-    return typeof id === "string" ? new mongoose.Types.ObjectId(id) : id;
-};
-=======
 })
->>>>>>> 2a79b550
 
 const User = model<Users>("User", userSchema);
 
