--- conflicted
+++ resolved
@@ -1,18 +1,3 @@
-<<<<<<< HEAD
-import React from 'react'
-import { QueryClient, QueryClientProvider} from '@tanstack/react-query'
-import ReactDOM from 'react-dom/client'
-import './index.css'
-import RootLayout from './layouts/root-layout.tsx'
-import { createBrowserRouter, RouterProvider } from 'react-router-dom'
-import HomePage from './pages/Home/HomePage.tsx'
-import ProfilePage from './pages/Profile/ProfilePage.tsx'
-import SignInPage from './pages/auth/SignInPage.tsx'
-import SignUpPage from './pages/auth/SignUpPage.tsx'
-import FriendSearch from './pages/Friends/Friends.tsx'
-import OnboardingForm from './pages/Onboard/Onboard.tsx'
-
-=======
 // import React from 'react';
 // import ReactDOM from 'react-dom/client';
 // import { QueryClient, QueryClientProvider } from '@tanstack/react-query';
@@ -58,7 +43,6 @@
 //     ],
 //   },
 // ]);
->>>>>>> 0ba89f32
 
 // ReactDOM.createRoot(document.getElementById('root')!).render(
 //   <React.StrictMode>
