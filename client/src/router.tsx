--- conflicted
+++ resolved
@@ -10,12 +10,9 @@
 import SignUpPage from "./pages/auth/SignUpPage"
 import OnboardingForm from "./pages/Onboard/Onboard"
 import SearchMovie from "./pages/SearchMovie/SearchMovie"
-<<<<<<< HEAD
-import CreateList from "./pages/CreateList/CreateList"
-=======
 import FriendsPage from "./pages/Friends/FriendsPage"
 import FriendsSearch from "./pages/Friends/Friends"
->>>>>>> 2a79b550
+import CreateList from "./pages/CreateList/CreateList"
 
 const AuthWrapper = ({ children }: { children: React.ReactNode }) => {
     const navigate = useNavigate()
