import { FC } from 'react'
import { Link } from 'react-router-dom'
import { RiSearch2Fill } from "react-icons/ri";
import { SignedIn, SignedOut, UserButton } from '@clerk/clerk-react'
import { LuList } from "react-icons/lu";
import { CgProfile } from "react-icons/cg";

import { motion } from "framer-motion";
const Navbar: FC = () => {
  return (
<<<<<<< HEAD
    <div className="navbar bg-base-100 w-[100vw]">
    <div className="navbar-start">
      <div className="dropdown">
        <button className='btn btn-secondary'><LuList /></button>
        
=======
    <div className="navbar bg-base-100">
      <div className="navbar-start">
        <div className="dropdown">
          <button className='btn btn-secondary bg-[#5e5d5d] border-0'><LuList /></button>

        </div>
>>>>>>> 8da986a5
      </div>
      <div className="navbar-center">
        <a className="btn btn-ghost text-xl" href='/'>
          <span className='text-2xl font-bold'>dacc</span>
          <motion.button
            initial={{ opacity: 0.6 }}
            whileHover={{
              scale: 1.6,
              transition: { duration: .2 },
            }}
            whileTap={{ scale: 0.9 }}
            whileInView={{ opacity: 1 }}
          > <RiSearch2Fill color='#fbdc6a' />
          </motion.button>

          <span className='text-2xl font-bold'>tta</span>
        </a>
      </div>
      <div className="navbar-end ">
        <button className='btn btn-secondary bg-[#5e5d5d] border-0'>
          <SignedIn>
            <UserButton afterSignOutUrl='/' />
          </SignedIn>
          <SignedOut>
            <button><Link to={"/sign-up"}><CgProfile/></Link></button>
          </SignedOut>
        </button>



      </div>
    </div>
  )
}

export default Navbar<|MERGE_RESOLUTION|>--- conflicted
+++ resolved
@@ -8,20 +8,12 @@
 import { motion } from "framer-motion";
 const Navbar: FC = () => {
   return (
-<<<<<<< HEAD
     <div className="navbar bg-base-100 w-[100vw]">
     <div className="navbar-start">
       <div className="dropdown">
         <button className='btn btn-secondary'><LuList /></button>
         
-=======
-    <div className="navbar bg-base-100">
-      <div className="navbar-start">
-        <div className="dropdown">
-          <button className='btn btn-secondary bg-[#5e5d5d] border-0'><LuList /></button>
 
-        </div>
->>>>>>> 8da986a5
       </div>
       <div className="navbar-center">
         <a className="btn btn-ghost text-xl" href='/'>
