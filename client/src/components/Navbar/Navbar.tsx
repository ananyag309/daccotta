import { FC } from "react";
import { Link } from "react-router-dom";
import { RiSearch2Fill } from "react-icons/ri";
import { SignedIn, SignedOut, UserButton } from "@clerk/clerk-react";
import { LuList } from "react-icons/lu";
import { CgProfile } from "react-icons/cg";

import { motion } from "framer-motion";
const Navbar: FC = () => {
  return (
<<<<<<< HEAD
  <>
    <div className="navbar ">
      <div className="navbar-start">
        <div className="dropdown">
          <button className="btn btn-secondary">
            <LuList />
          </button>
        </div>
        <div className="navbar-center">
          <a className="btn btn-ghost text-xl" href="/">
            <span className="text-2xl font-bold">dacc</span>
            <motion.button
              initial={{ opacity: 0.6 }}
              whileHover={{
                scale: 1.6,
                transition: { duration: 0.2 },
              }}
              whileTap={{ scale: 0.9 }}
              whileInView={{ opacity: 1 }}
            >
              {" "}
              <RiSearch2Fill color="#fbdc6a" />
            </motion.button>
=======
    <div className="navbar bg-base-100 w-[100vw] ">
    <div className="navbar-start">
      <div className="dropdown">
        <button className='btn btn-secondary'><LuList /></button>
        

      </div>
      <div className="navbar-center">
        <a className="btn btn-ghost text-xl" href='/'>
          <span className='text-2xl font-bold'>dacc</span>
          <motion.button
            initial={{ opacity: 0.6 }}
            whileHover={{
              scale: 1.6,
              transition: { duration: .2 },
            }}
            whileTap={{ scale: 0.9 }}
            whileInView={{ opacity: 1 }}
          > <RiSearch2Fill color='#fbdc6a' />
          </motion.button>

          <span className='text-2xl font-bold'>tta</span>
        </a>
      </div>
      <div className="navbar-end ">
        <button className='btn btn-secondary bg-[#5e5d5d] border-0'>
          <SignedIn>
            <UserButton afterSignOutUrl='/' />
          </SignedIn>
          <SignedOut>
            <button><Link to={"/sign-up"}><CgProfile/></Link></button>
          </SignedOut>
        </button>


>>>>>>> 48a07ce6

            <span className="text-2xl font-bold">tta</span>
          </a>
        </div>
        <div className="navbar-end ">
          <button className="btn btn-secondary bg-[#5e5d5d] border-0">
            <SignedIn>
              <UserButton afterSignOutUrl="/" />
            </SignedIn>
            <SignedOut>
              <button>
                <Link to={"/sign-up"}>
                  <CgProfile />
                </Link>
              </button>
            </SignedOut>
          </button>
        </div>
      </div>
    </div>
  </>
  );
};  

export default Navbar;<|MERGE_RESOLUTION|>--- conflicted
+++ resolved
@@ -8,31 +8,6 @@
 import { motion } from "framer-motion";
 const Navbar: FC = () => {
   return (
-<<<<<<< HEAD
-  <>
-    <div className="navbar ">
-      <div className="navbar-start">
-        <div className="dropdown">
-          <button className="btn btn-secondary">
-            <LuList />
-          </button>
-        </div>
-        <div className="navbar-center">
-          <a className="btn btn-ghost text-xl" href="/">
-            <span className="text-2xl font-bold">dacc</span>
-            <motion.button
-              initial={{ opacity: 0.6 }}
-              whileHover={{
-                scale: 1.6,
-                transition: { duration: 0.2 },
-              }}
-              whileTap={{ scale: 0.9 }}
-              whileInView={{ opacity: 1 }}
-            >
-              {" "}
-              <RiSearch2Fill color="#fbdc6a" />
-            </motion.button>
-=======
     <div className="navbar bg-base-100 w-[100vw] ">
     <div className="navbar-start">
       <div className="dropdown">
@@ -53,22 +28,6 @@
             whileInView={{ opacity: 1 }}
           > <RiSearch2Fill color='#fbdc6a' />
           </motion.button>
-
-          <span className='text-2xl font-bold'>tta</span>
-        </a>
-      </div>
-      <div className="navbar-end ">
-        <button className='btn btn-secondary bg-[#5e5d5d] border-0'>
-          <SignedIn>
-            <UserButton afterSignOutUrl='/' />
-          </SignedIn>
-          <SignedOut>
-            <button><Link to={"/sign-up"}><CgProfile/></Link></button>
-          </SignedOut>
-        </button>
-
-
->>>>>>> 48a07ce6
 
             <span className="text-2xl font-bold">tta</span>
           </a>
