--- conflicted
+++ resolved
@@ -11,34 +11,6 @@
 import { z } from "zod";
 
 // Schema definitions
-<<<<<<< HEAD
-const usernameSchema = z
-.string()
-.min(4, "Username must be at least 4 characters long")
-.max(25, "Username must not exceed 25 characters")
-.regex(
-  /^[a-zA-Z][a-zA-Z0-9]+$/,
-  "Username must start with a letter and contain only letters and numbers"
-);
-
-
-
-  const extendedSignUpSchema = z
-  .object({
-    username: usernameSchema,
-    email: z.string().email("Invalid email address"),
-    password: z.string().min(8, "Password must be at least 8 characters long"),
-    confirmPassword: z.string(),
-    age: z
-      .number()
-      .min(13, "You must be at least 13 years old")
-      .max(120, "Invalid age"),
-  })
-  .refine((data) => data.password === data.confirmPassword, {
-    message: "Passwords don't match",
-    path: ["confirmPassword"],
-  });
-=======
 const usernameSchema = z.string()
   .min(3, 'Username must be at least 3 characters long')
   .max(25, 'Username must not exceed 25 characters')
@@ -54,7 +26,6 @@
   message: "Passwords don't match",
   path: ["confirmPassword"],
 });
->>>>>>> 10c7ac58
 
 type ExtendedSignUpFormData = z.infer<typeof extendedSignUpSchema>;
 
