--- conflicted
+++ resolved
@@ -1,27 +1,16 @@
-<<<<<<< HEAD
-import { zodResolver } from "@hookform/resolvers/zod"
-import React, { useEffect, useState } from "react"
-import { useForm } from "react-hook-form"
-import { Link } from "react-router-dom"
-=======
 import React, { useState, useEffect } from "react"
 import { useForm } from "react-hook-form"
 import { zodResolver } from "@hookform/resolvers/zod"
 import { Link } from "react-router-dom"
 import { FaCheckCircle, FaTimesCircle } from "react-icons/fa"
 import "../../index.css"
->>>>>>> e1d7d562
-
-import { z } from "zod"
+
 import {
     checkEmailExists,
     checkUsernameAvailability,
     useSignUp,
 } from "../../services/userService"
-<<<<<<< HEAD
-=======
 import { z } from "zod"
->>>>>>> e1d7d562
 
 // Schema definitions
 const usernameSchema = z
@@ -57,17 +46,12 @@
     const [isUsernameAvailable, setIsUsernameAvailable] = useState<
         boolean | null
     >(null)
-<<<<<<< HEAD
-    const [isChecking, setIsChecking] = useState(false)
-
-=======
 
     const [isChecking, setIsChecking] = useState(false)
     const [isEmailAvailable, setIsEmailAvailable] = useState<boolean | null>(
         null
     )
     const [isCheckingEmail, setIsCheckingEmail] = useState(false)
->>>>>>> e1d7d562
     const {
         register,
         handleSubmit,
@@ -79,13 +63,8 @@
     })
     const createUser = useSignUp()
 
-<<<<<<< HEAD
-    const username = watch("username")
-
-=======
     // useEffect to check if email is available
     const username = watch("username")
->>>>>>> e1d7d562
     useEffect(() => {
         const checkAvailability = async () => {
             if (username && username.length >= 3) {
@@ -107,22 +86,12 @@
                 setIsUsernameAvailable(null)
             }
         }
-<<<<<<< HEAD
 
         const debounce = setTimeout(checkAvailability, 500)
         return () => clearTimeout(debounce)
     }, [username])
 
     const onSubmit = async (values: ExtendedSignUpFormData) => {
-        const emailExists = await checkEmailExists(values.email)
-        if (emailExists) {
-            setError("email", {
-                type: "manual",
-                message: "Email is already taken",
-            })
-            return
-        }
-
         if (!isUsernameAvailable) {
             setError("username", {
                 type: "manual",
@@ -131,37 +100,16 @@
             return
         }
 
+        if (!isEmailAvailable) {
+            setError("email", {
+                type: "manual",
+                message: "Email is already in use",
+            })
+            return
+        }
+
         createUser.mutate(values)
     }
-
-    return (
-        <div className="w-full lg:grid lg:min-h-screen lg:grid-cols-5 bg-base-100">
-            <div className="flex flex-col items-center justify-center py-12 lg:py-2 lg:col-span-2 bg-base-100">
-=======
-
-        const debounce = setTimeout(checkAvailability, 500)
-        return () => clearTimeout(debounce)
-    }, [username])
-
-    const onSubmit = async (values: ExtendedSignUpFormData) => {
-      if (!isUsernameAvailable) {
-        setError("username", {
-          type: "manual",
-          message: "Username is not available",
-        });
-        return;
-      }
-    
-      if (!isEmailAvailable) {
-        setError("email", {
-          type: "manual",
-          message: "Email is already in use",
-        });
-        return;
-      }
-    
-      createUser.mutate(values);
-    };
 
     //userEffect to check if email is available
     const email = watch("email")
@@ -186,14 +134,11 @@
 
         const debounce = setTimeout(checkEmailAvailability, 500)
         return () => clearTimeout(debounce)
-    }, [email]);
-
-
+    }, [email])
 
     return (
         <div className="w-full lg:grid lg:min-h-screen lg:grid-cols-5">
             <div className="flex flex-col items-center justify-center py-12 lg:py-2 lg:col-span-2 bg-main">
->>>>>>> e1d7d562
                 <div className="mx-auto w-full max-w-md px-4">
                     <h2 className="text-3xl font-bold text-center self-start mb-8 lg:mb-2">
                         Sign Up
@@ -205,53 +150,6 @@
                         onSubmit={handleSubmit(onSubmit)}
                         className="space-y-2"
                     >
-<<<<<<< HEAD
-                        <div className="form-control">
-                            <label className="label">
-                                <span className="label-text">
-                                    Username
-                                    {errors.username && (
-                                        <span className="text-error">
-                                            {errors.username.message}
-                                        </span>
-                                    )}
-                                </span>
-                            </label>
-                            <input
-                                type="text"
-                                placeholder="Username"
-                                className={`input input-bordered bg-transparent w-full ${
-                                    errors.username || !isUsernameAvailable
-                                        ? "input-error"
-                                        : ""
-                                }`}
-                                {...register("username")}
-                            />
-                            {isUsernameAvailable === false && (
-                                <label className="label">
-                                    <span className="label-text text-error">
-                                        Username is not available
-                                    </span>
-                                </label>
-                            )}
-                        </div>
-                        <div className="form-control">
-                            <label className="label">
-                                <span className="label-text">Email</span>
-                            </label>
-                            <input
-                                type="email"
-                                placeholder="Email"
-                                className="input input-bordered bg-transparent w-full"
-                                {...register("email")}
-                            />
-                            {errors.email && (
-                                <span className="text-error">
-                                    {errors.email.message}
-                                </span>
-                            )}
-                        </div>
-=======
                         <div className="form-control relative">
                             <label className="label">
                                 <span className="label-text">Username</span>
@@ -297,42 +195,48 @@
                                 )}
                         </div>
                         <div className="form-control relative">
-  <label className="label">
-    <span className="label-text">Email</span>
-  </label>
-  <div className="relative">
-    <input
-      type="email"
-      placeholder="Email"
-      className={`input input-bordered bg-transparent w-full pr-10 ${
-        errors.email ? "input-error" : ""
-      }`}
-      {...register("email")}
-    />
-    {email && email.endsWith("@gmail.com") && (
-      <span className="absolute inset-y-0 right-0 flex items-center pr-3">
-        {isCheckingEmail ? (
-          <span className="loading loading-spinner loading-sm"></span>
-        ) : isEmailAvailable === true ? (
-          <FaCheckCircle className="text-success" />
-        ) : isEmailAvailable === false ? (
-          <FaTimesCircle className="text-error tooltip tooltip-top" data-tip="Email already in use" />
-        ) : null}
-      </span>
-    )}
-  </div>
-  {errors.email && (
-    <label className="label">
-      <span className="label-text-alt text-error">{errors.email.message}</span>
-    </label>
-  )}
-  {isEmailAvailable === false && !errors.email && (
-    <label className="label">
-      <span className="label-text-alt text-error">Email is already in use</span>
-    </label>
-  )}
-</div>
->>>>>>> e1d7d562
+                            <label className="label">
+                                <span className="label-text">Email</span>
+                            </label>
+                            <div className="relative">
+                                <input
+                                    type="email"
+                                    placeholder="Email"
+                                    className={`input input-bordered bg-transparent w-full pr-10 ${
+                                        errors.email ? "input-error" : ""
+                                    }`}
+                                    {...register("email")}
+                                />
+                                {email && email.endsWith("@gmail.com") && (
+                                    <span className="absolute inset-y-0 right-0 flex items-center pr-3">
+                                        {isCheckingEmail ? (
+                                            <span className="loading loading-spinner loading-sm"></span>
+                                        ) : isEmailAvailable === true ? (
+                                            <FaCheckCircle className="text-success" />
+                                        ) : isEmailAvailable === false ? (
+                                            <FaTimesCircle
+                                                className="text-error tooltip tooltip-top"
+                                                data-tip="Email already in use"
+                                            />
+                                        ) : null}
+                                    </span>
+                                )}
+                            </div>
+                            {errors.email && (
+                                <label className="label">
+                                    <span className="label-text-alt text-error">
+                                        {errors.email.message}
+                                    </span>
+                                </label>
+                            )}
+                            {isEmailAvailable === false && !errors.email && (
+                                <label className="label">
+                                    <span className="label-text-alt text-error">
+                                        Email is already in use
+                                    </span>
+                                </label>
+                            )}
+                        </div>
                         <div className="form-control">
                             <label className="label">
                                 <span className="label-text">Password</span>
@@ -388,17 +292,11 @@
                                 className="btn btn-primary text-white w-full"
                                 type="submit"
                                 disabled={
-<<<<<<< HEAD
                                     createUser.isPending ||
                                     isChecking ||
-                                    !isUsernameAvailable
-=======
-                                  createUser.isPending || 
-                                  isChecking || 
-                                  !isUsernameAvailable || 
-                                  isCheckingEmail || 
-                                  !isEmailAvailable
->>>>>>> e1d7d562
+                                    !isUsernameAvailable ||
+                                    isCheckingEmail ||
+                                    !isEmailAvailable
                                 }
                             >
                                 {createUser.isPending
@@ -419,11 +317,7 @@
                 </div>
             </div>
 
-<<<<<<< HEAD
-            <div className="hidden lg:flex lg:items-center lg:justify-center lg:bg-primary lg:col-span-3">
-=======
             <div className="hidden lg:flex lg:items-center lg:justify-center bg-[#E6E3D3] lg:col-span-3">
->>>>>>> e1d7d562
                 <div className="w-full h-full flex items-center justify-center">
                     <img
                         src="movie_signup.svg"
