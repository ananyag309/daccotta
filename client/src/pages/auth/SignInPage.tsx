--- conflicted
+++ resolved
@@ -5,12 +5,7 @@
 import { auth } from './firebase';
 import { signInWithEmailAndPassword, signInWithPopup, GoogleAuthProvider, OAuthProvider } from 'firebase/auth';
 import { useMutation } from '@tanstack/react-query';
-<<<<<<< HEAD
-import { useNavigate, Navigate } from 'react-router-dom';
-import { Link } from 'react-router-dom';
-=======
 import { useNavigate } from 'react-router-dom';
->>>>>>> 239f592b
 
 const SignInPage: React.FC = () => {
   const { register, handleSubmit, formState: { errors } } = useForm<SignInFormData>({
@@ -90,13 +85,6 @@
             </button>
           </div>
           <div className="divider">OR</div>
-<<<<<<< HEAD
-          <button className="btn btn-outline" onClick={signInWithGoogle}>Sign In with Google</button>
-          <button className="btn btn-outline mt-2" onClick={signInWithApple}>Sign In with Apple</button>
-          <p className="mt-4 text-center">
-don't have an account? <Link to="/signup" className="link link-primary">Sign Up</Link>
-</p>
-=======
           <button className="btn btn-outline  hover:bg-primary hover:text-white w-full mb-2" onClick={signInWithGoogle}>Sign In with Google</button>
           <button className="btn btn-outline  hover:bg-primary hover:text-white w-full " onClick={signInWithApple}>Sign In with Apple</button>
           <button className="btn btn-link w-full mt-2" onClick={() => navigate('/signup')}>Sign Up?</button>
@@ -107,7 +95,6 @@
       <div className="hidden lg:flex lg:items-center lg:justify-center lg:bg-primary lg:col-span-3">
         <div className="w-full h-full flex items-center justify-center">
           <img src="/movie_signup.svg" alt="Sign In Illustration" className="w-[400px] h-auto" />
->>>>>>> 239f592b
         </div>
       </div>
     </div>
