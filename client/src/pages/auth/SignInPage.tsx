--- conflicted
+++ resolved
@@ -1,13 +1,3 @@
-<<<<<<< HEAD
-import { zodResolver } from "@hookform/resolvers/zod"
-import { useMutation } from "@tanstack/react-query"
-import { signInWithEmailAndPassword } from "firebase/auth"
-import React from "react"
-import { useForm } from "react-hook-form"
-import { useNavigate } from "react-router-dom"
-import { z } from "zod"
-import { auth } from "../../lib/firebase"
-=======
 import React from "react"
 import { useForm } from "react-hook-form"
 import { zodResolver } from "@hookform/resolvers/zod"
@@ -32,138 +22,34 @@
 //   TooltipProvider,
 //   TooltipTrigger,
 // } from "@/components/ui/tooltip"
->>>>>>> e1d7d562
 
 export const signInSchema = z.object({
     email: z.string().email("Invalid email address"),
     password: z.string().min(6, "Password must be at least 6 characters"),
 })
 export type SignInFormData = z.infer<typeof signInSchema>
+    email: z.string().email("Invalid email address"),
+    password: z.string().min(6, "Password must be at least 6 characters"),
+})
+export type SignInFormData = z.infer<typeof signInSchema>
 
 const SignInPage: React.FC = () => {
     const {
         register,
         handleSubmit,
         formState: { errors },
-<<<<<<< HEAD
-=======
-        watch,
->>>>>>> e1d7d562
     } = useForm<SignInFormData>({
         resolver: zodResolver(signInSchema),
     })
-
-<<<<<<< HEAD
-    const signInMutation = useMutation({
-        mutationFn: (data: SignInFormData) =>
-            signInWithEmailAndPassword(auth, data.email, data.password),
-        onSuccess: () => {
-            // Handle successful sign-in
-        },
-        onError: (error) => {
-            console.error("Failed to sign in:", error)
-        },
+    const {
+        register,
+        handleSubmit,
+        formState: { errors },
+        watch,
+    } = useForm<SignInFormData>({
+        resolver: zodResolver(signInSchema),
     })
 
-    const onSubmit = (data: SignInFormData) => {
-        signInMutation.mutate(data)
-    }
-
-    // const signInWithGoogle = async () => {
-    //     try {
-    //         const provider = new GoogleAuthProvider()
-    //         await signInWithPopup(auth, provider)
-    //         // Handle successful sign-in
-    //     } catch (error) {
-    //         console.error("Failed to sign in with Google:", error)
-    //     }
-    // }
-
-    // const signInWithApple = async () => {
-    //     try {
-    //         const provider = new OAuthProvider("apple.com")
-    //         await signInWithPopup(auth, provider)
-    //         // Handle successful sign-in
-    //     } catch (error) {
-    //         console.error("Failed to sign in with Apple:", error)
-    //     }
-    // }
-
-    const navigate = useNavigate()
-
-    return (
-        <div className="w-full lg:grid lg:grid-cols-5 h-screen bg-base-100">
-            {/* Form Section */}
-            <div className="h-full flex flex-col items-center justify-evenly  p-8  lg:p-20 lg:col-span-2  bg-base-100">
-                <h2 className="text-3xl font-bold mb-2   ">Sign In</h2>
-                <img
-                    src="/movie_signup.svg"
-                    alt="Sign In Illustration"
-                    className="w-[400px] h-auto lg:hidden"
-                />
-                <div className="flex flex-col gap-2  w-full">
-                    <form
-                        onSubmit={handleSubmit(onSubmit)}
-                        className="w-full max-w-md"
-                    >
-                        <div className="form-control mb-4">
-                            <label className="label">
-                                <span className="label-text">Email</span>
-                            </label>
-                            <input
-                                type="email"
-                                placeholder="Email"
-                                className="input input-bordered bg-transparent w-full"
-                                {...register("email")}
-                            />
-                            {errors.email && (
-                                <span className="text-error">
-                                    {errors.email.message}
-                                </span>
-                            )}
-                        </div>
-                        <div className="form-control mb-4">
-                            <label className="label">
-                                <span className="label-text">Password</span>
-                            </label>
-                            <input
-                                type="password"
-                                placeholder="Password"
-                                className="input bg-transparent input-bordered w-full"
-                                {...register("password")}
-                            />
-                            {errors.password && (
-                                <span className="text-error">
-                                    {errors.password.message}
-                                </span>
-                            )}
-                        </div>
-                        <div className="form-control mb-4">
-                            <button
-                                className="btn btn-primary text-white w-full"
-                                type="submit"
-                                disabled={signInMutation.isPending}
-                            >
-                                {signInMutation.isPending
-                                    ? "Signing In..."
-                                    : "Sign In"}
-                            </button>
-                        </div>
-                        <div className="divider">OR</div>
-
-                        <button
-                            className="btn btn-link w-full mt-2"
-                            onClick={() => navigate("/signup")}
-                        >
-                            Sign Up?
-                        </button>
-                    </form>
-                </div>
-            </div>
-
-            {/* Image Section */}
-            <div className="hidden lg:flex lg:items-center lg:justify-center lg:bg-primary lg:col-span-3">
-=======
     const [isEmailExists, setIsEmailExists] = useState<boolean | null>(null)
     const [isCheckingEmail, setIsCheckingEmail] = useState(false)
 
@@ -320,7 +206,6 @@
 
             {/* Image Section */}
             <div className="hidden lg:flex lg:items-center lg:justify-center lg:col-span-3 bg-[#FFFAA0]">
->>>>>>> e1d7d562
                 <div className="w-full h-full flex items-center justify-center">
                     <img
                         src="/movie_signup.svg"
