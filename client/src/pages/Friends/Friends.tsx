<<<<<<< HEAD
import React, { useState } from "react"

interface User {
    id: number
    username: string
}

// Mock user data
const usersData: any = []

const FriendSearch: React.FC = () => {
    const [searchTerm, setSearchTerm] = useState<string>("")
    const [selectedUsers, setSelectedUsers] = useState<User[]>([])
    const [friendsList, setFriendsList] = useState<User[]>([])

    // Filter users based on search term
    const filteredUsers = usersData.filter((user: any) =>
        user.username.toLowerCase().includes(searchTerm.toLowerCase())
    )

    // Handle search input change
    const handleSearchChange = (e: React.ChangeEvent<HTMLInputElement>) => {
        setSearchTerm(e.target.value)
    }

    // Handle user selection
    const handleUserClick = (user: User) => {
        setSelectedUsers((prevSelected) => {
            if (prevSelected.some((selected) => selected.id === user.id)) {
                // Remove user if already selected
                return prevSelected.filter(
                    (selected) => selected.id !== user.id
                )
            } else {
                // Add user if not already selected
                return [...prevSelected, user]
            }
        })
    }

    // Handle add friend button click
    const handleAddFriends = () => {
        setFriendsList((prevFriends) => [...prevFriends, ...selectedUsers])
        setSelectedUsers([]) // Clear selected users
        setSearchTerm("") // Clear search term
    }

    return (
        <div className="h-screen w-screen p-4 bg-gradient-to-b from-gray-900 to-blue-900 text-white flex flex-col items-center justify-start">
            <div className="w-2/3 max-w-[50%] rounded-lg p-4 shadow-lg bg-blue-900">
                <h1 className="text-2xl font-bold mb-4 text-center">Friends</h1>
                <div className="flex items-center mb-4">
                    <input
                        type="text"
                        className="w-[70%] px-4 py-2 rounded-l-lg focus:outline-none focus:ring focus:border-blue-300 text-black"
                        placeholder="Search username"
                        value={searchTerm}
                        onChange={handleSearchChange}
                    />
                    <button
                        className="bg-blue-600 hover:bg-blue-700 text-white px-4 py-2 rounded-r-lg w-auto"
                        onClick={handleAddFriends}
                    >
                        Add Friend
                    </button>
                </div>
                <div className="max-h-[50vh] overflow-y-auto w-[70%] justify-center items-center">
                    {filteredUsers.map((user: any) => (
                        <div
                            key={user.id}
                            className={`flex items-center mb-2 p-2  rounded-lg cursor-pointer transition-colors ${
                                selectedUsers.some(
                                    (selected) => selected.id === user.id
                                )
                                    ? "bg-blue-300"
                                    : "bg-blue-200"
                            }`}
                            onClick={() => handleUserClick(user)}
                        >
                            <div className="h-8 w-8 rounded-full bg-blue-500 flex-shrink-0 mr-2 text"></div>
                            <span className="font-medium text-black">
                                {user.username}
                            </span>
                        </div>
                    ))}
                </div>
                <div className="mt-4">
                    <h2 className="text-xl font-semibold ">Friends List</h2>
                    {friendsList.map((friend) => (
                        <div
                            key={friend.id}
                            className="flex items-center mb-2 p-2 rounded-lg bg-blue-200"
                        >
                            <div className="h-8 w-8 rounded-full bg-blue-500 flex-shrink-0 mr-2"></div>
                            <span className="font-medium text-black">
                                {friend.username}
                            </span>
                        </div>
                    ))}
                </div>
            </div>
        </div>
    )
}
=======
import React, { useState } from "react";
import { useSearchUsers } from "@/services/userService";
import { useAuth } from "@/hooks/useAuth";
import { toast } from 'react-toastify';
import { RxCrossCircled } from 'react-icons/rx';
import { FaSearch } from 'react-icons/fa'; // Import search icon
import '../../index.css';

interface User {
  _id: string;
  userName: string;
  profile_image: string | null;
}

// Mock user data

const FriendSearch: React.FC = () => {
  const [searchTerm, setSearchTerm] = useState<string>("");
  const [selectedFriends, setSelectedFriends] = useState<User[]>([]);
  const { user } = useAuth();
  const { data: users, isLoading } = useSearchUsers(searchTerm, user?.uid);

  const handleAddFriend = (user: User) => {
    const isDuplicate = selectedFriends.some((friend) => friend._id === user._id);
    if (isDuplicate) {
      toast.warn("This user is already in your friends list.");
    } else {
      setSelectedFriends([...selectedFriends, user]);
      toast.success("Friend added to your list!");
      setSearchTerm('');
    }
  };
  
  const handleRemoveFriend = (userId: string) => {
    setSelectedFriends(selectedFriends.filter((friend) => friend._id !== userId));
    toast.info("Friend removed from your list.");
  };

  return (
    <div className="min-h-screen w-full p-4 bg-main text-white flex flex-col items-center justify-start">
      <div className="w-full max-w-3xl rounded-2xl p-4 hover:border-t-2 hover:border-bg-gray-500 bg-main text-white shadow-2xl">
        <h1 className="text-2xl font-bold mb-4 text-center font-Montserrat">Stay Connected, Anytime, Anywhere.</h1>
        <div className="mb-6 relative">
          <div className="absolute inset-y-0 left-0 pl-3 flex items-center pointer-events-none">
            <FaSearch className="text-gray-400" />
          </div>
          <input
            type="text"
            className="w-full pl-10 pr-10 py-2 rounded-2xl focus:outline-none focus:ring bg-white bg-opacity-10 text-white"
            placeholder="Search users"
            value={searchTerm}
            onChange={(e) => setSearchTerm(e.target.value)}
          />
          {isLoading && searchTerm.length > 3 && (
            <div className="absolute inset-y-0 right-0 pr-3 flex items-center">
              <div className="animate-spin rounded-full h-5 w-5 border-t-2 border-b-2 border-white"></div>
            </div>
          )}
        </div>
        {isLoading && searchTerm.length > 3 ? (
          <p className="text-center text-gray-500">Loading...</p>
        ) : (
          <ul className="max-h-[300px] overflow-y-auto bg-white bg-opacity-10 rounded-lg shadow-lg mb-6">
            {searchTerm.length > 3 && users?.slice(0, 10).map((user: User) => (
              <li key={user._id} className="flex justify-between items-center p-3 hover:bg-white hover:bg-opacity-20 cursor-pointer border-b border-white border-opacity-20">
                <div className="flex items-center space-x-4">
                  {user.profile_image && (
                    <img
                      src={user.profile_image}
                      alt={user.userName}
                      className="w-12 h-12 object-cover rounded-full"
                    />
                  )}
                  <span>{user.userName}</span>
                </div>
                <button
                  type='button'
                  className="btn btn-secondary btn-sm"
                  onClick={() => handleAddFriend(user)}
                >
                  Add
                </button>
              </li>
            ))}
          </ul>
        )}
        {selectedFriends.length > 0 && (
          <div className="mb-4">
            <h3 className="text-xl font-semibold mb-2">Your Friends:</h3>
            <ul className="space-y-4 max-h-[300px] overflow-y-auto">
              {selectedFriends.map((friend) => (
                <li key={friend._id} className="flex items-center space-x-4 bg-white bg-opacity-10 p-3 rounded-lg hover:bg-primary hover:bg-opacity-20 transition-colors">
                  {friend.profile_image && (
                    <img
                      src={friend.profile_image}
                      alt={friend.userName}
                      className="w-12 h-12 object-cover rounded-full"
                    />
                  )}
                  <span className="flex-grow">{friend.userName}</span>
                  <button
                    type="button"
                    onClick={() => handleRemoveFriend(friend._id)}
                    className="text-red-500 hover:text-red-700"
                  >
                    <RxCrossCircled size="24px" />
                  </button>
                </li>
              ))}
            </ul>
          </div>
        )}
      </div>
    </div>
  );
};
>>>>>>> e1d7d562

export default FriendSearch<|MERGE_RESOLUTION|>--- conflicted
+++ resolved
@@ -1,9 +1,15 @@
-<<<<<<< HEAD
 import React, { useState } from "react"
+import { useSearchUsers } from "@/services/userService"
+import { useAuth } from "@/hooks/useAuth"
+import { toast } from "react-toastify"
+import { RxCrossCircled } from "react-icons/rx"
+import { FaSearch } from "react-icons/fa" // Import search icon
+import "../../index.css"
 
 interface User {
-    id: number
-    username: string
+    _id: string
+    userName: string
+    profile_image: string | null
 }
 
 // Mock user data
@@ -11,215 +17,122 @@
 
 const FriendSearch: React.FC = () => {
     const [searchTerm, setSearchTerm] = useState<string>("")
-    const [selectedUsers, setSelectedUsers] = useState<User[]>([])
-    const [friendsList, setFriendsList] = useState<User[]>([])
+    const [selectedFriends, setSelectedFriends] = useState<User[]>([])
+    const { user } = useAuth()
+    const { data: users, isLoading } = useSearchUsers(searchTerm, user?.uid)
 
-    // Filter users based on search term
-    const filteredUsers = usersData.filter((user: any) =>
-        user.username.toLowerCase().includes(searchTerm.toLowerCase())
-    )
-
-    // Handle search input change
-    const handleSearchChange = (e: React.ChangeEvent<HTMLInputElement>) => {
-        setSearchTerm(e.target.value)
+    const handleAddFriend = (user: User) => {
+        const isDuplicate = selectedFriends.some(
+            (friend) => friend._id === user._id
+        )
+        if (isDuplicate) {
+            toast.warn("This user is already in your friends list.")
+        } else {
+            setSelectedFriends([...selectedFriends, user])
+            toast.success("Friend added to your list!")
+            setSearchTerm("")
+        }
     }
 
-    // Handle user selection
-    const handleUserClick = (user: User) => {
-        setSelectedUsers((prevSelected) => {
-            if (prevSelected.some((selected) => selected.id === user.id)) {
-                // Remove user if already selected
-                return prevSelected.filter(
-                    (selected) => selected.id !== user.id
-                )
-            } else {
-                // Add user if not already selected
-                return [...prevSelected, user]
-            }
-        })
-    }
-
-    // Handle add friend button click
-    const handleAddFriends = () => {
-        setFriendsList((prevFriends) => [...prevFriends, ...selectedUsers])
-        setSelectedUsers([]) // Clear selected users
-        setSearchTerm("") // Clear search term
+    const handleRemoveFriend = (userId: string) => {
+        setSelectedFriends(
+            selectedFriends.filter((friend) => friend._id !== userId)
+        )
+        toast.info("Friend removed from your list.")
     }
 
     return (
-        <div className="h-screen w-screen p-4 bg-gradient-to-b from-gray-900 to-blue-900 text-white flex flex-col items-center justify-start">
-            <div className="w-2/3 max-w-[50%] rounded-lg p-4 shadow-lg bg-blue-900">
-                <h1 className="text-2xl font-bold mb-4 text-center">Friends</h1>
-                <div className="flex items-center mb-4">
+        <div className="min-h-screen w-full p-4 bg-main text-white flex flex-col items-center justify-start">
+            <div className="w-full max-w-3xl rounded-2xl p-4 hover:border-t-2 hover:border-bg-gray-500 bg-main text-white shadow-2xl">
+                <h1 className="text-2xl font-bold mb-4 text-center font-Montserrat">
+                    Stay Connected, Anytime, Anywhere.
+                </h1>
+                <div className="mb-6 relative">
+                    <div className="absolute inset-y-0 left-0 pl-3 flex items-center pointer-events-none">
+                        <FaSearch className="text-gray-400" />
+                    </div>
                     <input
                         type="text"
-                        className="w-[70%] px-4 py-2 rounded-l-lg focus:outline-none focus:ring focus:border-blue-300 text-black"
-                        placeholder="Search username"
+                        className="w-full pl-10 pr-10 py-2 rounded-2xl focus:outline-none focus:ring bg-white bg-opacity-10 text-white"
+                        placeholder="Search users"
                         value={searchTerm}
-                        onChange={handleSearchChange}
+                        onChange={(e) => setSearchTerm(e.target.value)}
                     />
-                    <button
-                        className="bg-blue-600 hover:bg-blue-700 text-white px-4 py-2 rounded-r-lg w-auto"
-                        onClick={handleAddFriends}
-                    >
-                        Add Friend
-                    </button>
+                    {isLoading && searchTerm.length > 3 && (
+                        <div className="absolute inset-y-0 right-0 pr-3 flex items-center">
+                            <div className="animate-spin rounded-full h-5 w-5 border-t-2 border-b-2 border-white"></div>
+                        </div>
+                    )}
                 </div>
-                <div className="max-h-[50vh] overflow-y-auto w-[70%] justify-center items-center">
-                    {filteredUsers.map((user: any) => (
-                        <div
-                            key={user.id}
-                            className={`flex items-center mb-2 p-2  rounded-lg cursor-pointer transition-colors ${
-                                selectedUsers.some(
-                                    (selected) => selected.id === user.id
-                                )
-                                    ? "bg-blue-300"
-                                    : "bg-blue-200"
-                            }`}
-                            onClick={() => handleUserClick(user)}
-                        >
-                            <div className="h-8 w-8 rounded-full bg-blue-500 flex-shrink-0 mr-2 text"></div>
-                            <span className="font-medium text-black">
-                                {user.username}
-                            </span>
-                        </div>
-                    ))}
-                </div>
-                <div className="mt-4">
-                    <h2 className="text-xl font-semibold ">Friends List</h2>
-                    {friendsList.map((friend) => (
-                        <div
-                            key={friend.id}
-                            className="flex items-center mb-2 p-2 rounded-lg bg-blue-200"
-                        >
-                            <div className="h-8 w-8 rounded-full bg-blue-500 flex-shrink-0 mr-2"></div>
-                            <span className="font-medium text-black">
-                                {friend.username}
-                            </span>
-                        </div>
-                    ))}
-                </div>
+                {isLoading && searchTerm.length > 3 ? (
+                    <p className="text-center text-gray-500">Loading...</p>
+                ) : (
+                    <ul className="max-h-[300px] overflow-y-auto bg-white bg-opacity-10 rounded-lg shadow-lg mb-6">
+                        {searchTerm.length > 3 &&
+                            users?.slice(0, 10).map((user: User) => (
+                                <li
+                                    key={user._id}
+                                    className="flex justify-between items-center p-3 hover:bg-white hover:bg-opacity-20 cursor-pointer border-b border-white border-opacity-20"
+                                >
+                                    <div className="flex items-center space-x-4">
+                                        {user.profile_image && (
+                                            <img
+                                                src={user.profile_image}
+                                                alt={user.userName}
+                                                className="w-12 h-12 object-cover rounded-full"
+                                            />
+                                        )}
+                                        <span>{user.userName}</span>
+                                    </div>
+                                    <button
+                                        type="button"
+                                        className="btn btn-secondary btn-sm"
+                                        onClick={() => handleAddFriend(user)}
+                                    >
+                                        Add
+                                    </button>
+                                </li>
+                            ))}
+                    </ul>
+                )}
+                {selectedFriends.length > 0 && (
+                    <div className="mb-4">
+                        <h3 className="text-xl font-semibold mb-2">
+                            Your Friends:
+                        </h3>
+                        <ul className="space-y-4 max-h-[300px] overflow-y-auto">
+                            {selectedFriends.map((friend) => (
+                                <li
+                                    key={friend._id}
+                                    className="flex items-center space-x-4 bg-white bg-opacity-10 p-3 rounded-lg hover:bg-primary hover:bg-opacity-20 transition-colors"
+                                >
+                                    {friend.profile_image && (
+                                        <img
+                                            src={friend.profile_image}
+                                            alt={friend.userName}
+                                            className="w-12 h-12 object-cover rounded-full"
+                                        />
+                                    )}
+                                    <span className="flex-grow">
+                                        {friend.userName}
+                                    </span>
+                                    <button
+                                        type="button"
+                                        onClick={() =>
+                                            handleRemoveFriend(friend._id)
+                                        }
+                                        className="text-red-500 hover:text-red-700"
+                                    >
+                                        <RxCrossCircled size="24px" />
+                                    </button>
+                                </li>
+                            ))}
+                        </ul>
+                    </div>
+                )}
             </div>
         </div>
     )
 }
-=======
-import React, { useState } from "react";
-import { useSearchUsers } from "@/services/userService";
-import { useAuth } from "@/hooks/useAuth";
-import { toast } from 'react-toastify';
-import { RxCrossCircled } from 'react-icons/rx';
-import { FaSearch } from 'react-icons/fa'; // Import search icon
-import '../../index.css';
-
-interface User {
-  _id: string;
-  userName: string;
-  profile_image: string | null;
-}
-
-// Mock user data
-
-const FriendSearch: React.FC = () => {
-  const [searchTerm, setSearchTerm] = useState<string>("");
-  const [selectedFriends, setSelectedFriends] = useState<User[]>([]);
-  const { user } = useAuth();
-  const { data: users, isLoading } = useSearchUsers(searchTerm, user?.uid);
-
-  const handleAddFriend = (user: User) => {
-    const isDuplicate = selectedFriends.some((friend) => friend._id === user._id);
-    if (isDuplicate) {
-      toast.warn("This user is already in your friends list.");
-    } else {
-      setSelectedFriends([...selectedFriends, user]);
-      toast.success("Friend added to your list!");
-      setSearchTerm('');
-    }
-  };
-  
-  const handleRemoveFriend = (userId: string) => {
-    setSelectedFriends(selectedFriends.filter((friend) => friend._id !== userId));
-    toast.info("Friend removed from your list.");
-  };
-
-  return (
-    <div className="min-h-screen w-full p-4 bg-main text-white flex flex-col items-center justify-start">
-      <div className="w-full max-w-3xl rounded-2xl p-4 hover:border-t-2 hover:border-bg-gray-500 bg-main text-white shadow-2xl">
-        <h1 className="text-2xl font-bold mb-4 text-center font-Montserrat">Stay Connected, Anytime, Anywhere.</h1>
-        <div className="mb-6 relative">
-          <div className="absolute inset-y-0 left-0 pl-3 flex items-center pointer-events-none">
-            <FaSearch className="text-gray-400" />
-          </div>
-          <input
-            type="text"
-            className="w-full pl-10 pr-10 py-2 rounded-2xl focus:outline-none focus:ring bg-white bg-opacity-10 text-white"
-            placeholder="Search users"
-            value={searchTerm}
-            onChange={(e) => setSearchTerm(e.target.value)}
-          />
-          {isLoading && searchTerm.length > 3 && (
-            <div className="absolute inset-y-0 right-0 pr-3 flex items-center">
-              <div className="animate-spin rounded-full h-5 w-5 border-t-2 border-b-2 border-white"></div>
-            </div>
-          )}
-        </div>
-        {isLoading && searchTerm.length > 3 ? (
-          <p className="text-center text-gray-500">Loading...</p>
-        ) : (
-          <ul className="max-h-[300px] overflow-y-auto bg-white bg-opacity-10 rounded-lg shadow-lg mb-6">
-            {searchTerm.length > 3 && users?.slice(0, 10).map((user: User) => (
-              <li key={user._id} className="flex justify-between items-center p-3 hover:bg-white hover:bg-opacity-20 cursor-pointer border-b border-white border-opacity-20">
-                <div className="flex items-center space-x-4">
-                  {user.profile_image && (
-                    <img
-                      src={user.profile_image}
-                      alt={user.userName}
-                      className="w-12 h-12 object-cover rounded-full"
-                    />
-                  )}
-                  <span>{user.userName}</span>
-                </div>
-                <button
-                  type='button'
-                  className="btn btn-secondary btn-sm"
-                  onClick={() => handleAddFriend(user)}
-                >
-                  Add
-                </button>
-              </li>
-            ))}
-          </ul>
-        )}
-        {selectedFriends.length > 0 && (
-          <div className="mb-4">
-            <h3 className="text-xl font-semibold mb-2">Your Friends:</h3>
-            <ul className="space-y-4 max-h-[300px] overflow-y-auto">
-              {selectedFriends.map((friend) => (
-                <li key={friend._id} className="flex items-center space-x-4 bg-white bg-opacity-10 p-3 rounded-lg hover:bg-primary hover:bg-opacity-20 transition-colors">
-                  {friend.profile_image && (
-                    <img
-                      src={friend.profile_image}
-                      alt={friend.userName}
-                      className="w-12 h-12 object-cover rounded-full"
-                    />
-                  )}
-                  <span className="flex-grow">{friend.userName}</span>
-                  <button
-                    type="button"
-                    onClick={() => handleRemoveFriend(friend._id)}
-                    className="text-red-500 hover:text-red-700"
-                  >
-                    <RxCrossCircled size="24px" />
-                  </button>
-                </li>
-              ))}
-            </ul>
-          </div>
-        )}
-      </div>
-    </div>
-  );
-};
->>>>>>> e1d7d562
 
 export default FriendSearch