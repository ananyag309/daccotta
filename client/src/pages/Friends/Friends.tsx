--- conflicted
+++ resolved
@@ -665,14 +665,10 @@
                                             key={user.uid}
                                             className="flex items-center justify-between bg-gray-800 p-3 rounded-lg"
                                             initial={{ opacity: 0, y: 20 }}
-<<<<<<< HEAD
-                                            animate={{ opacity: 1, y: 0 }}                                           
-=======
                                             animate={{ opacity: 1, y: 0 }}
                                             onClick={() =>
                                                 handleUserClick(user.userName)
                                             }
->>>>>>> 28a02c9f
                                         >
                                             <div className="flex items-center gap-3"
                                              onClick={() => handleUserClick(user.userName)}
