import { zodResolver } from '@hookform/resolvers/zod';
import { useMutation, useQueryClient } from '@tanstack/react-query';
import React from 'react';
import { useFormContext } from 'react-hook-form';
import { FormProvider, useForm } from 'react-hook-form';
import { useNavigate } from 'react-router-dom';
import { z } from 'zod';
import { updateUserProfile } from '../../services/userService';
import UsernameAndPicture from './(components)/UsernameAndPictures';
import TopMovies from './(components)/TopMovies';
import TopDirectors from './(components)/TopDirectors';
import AddFriends from './(components)/AddFriends';
import { useAuth } from '../../hooks/useAuth';


//import individual screen components
// import AddFriends from './(components)/AddFriends';
// import TopDirectors from './(components)/TopDirectors';
// import TopMovies from './(components)/TopMovies';
// import UsernameAndPicture from './(components)/UsernameAndPictures';

// Define Zod schema
const onboardingSchema = z.object({
  username: z.string().min(3).max(20),
<<<<<<< HEAD
  profileUrl: z.string().url().optional(),
  topMovies: z.array(z.string()).max(5).optional(),
=======
  avatarIndex: z.number().optional(),
  topMovies: z.array(z.object({
    id: z.string()
  })).max(5).optional(),
>>>>>>> 6e55eeb0
  topDirectors: z.array(z.string()).max(5).optional(),
  friends: z.array(z.string()).optional(),
  onboarded : z.boolean()
});

type OnboardingData = z.infer<typeof onboardingSchema>;

const OnboardingForm: React.FC = () => {
  const [step, setStep] = React.useState(0);
  const methods = useForm<OnboardingData>({
    resolver: zodResolver(onboardingSchema),
    defaultValues: {
      username: '',
      profileUrl: '',
      topMovies: [],
      topDirectors: [],
      friends: [],
      onboarded: false
    },
  });

  // const { user } = useAuth();
  const navigate = useNavigate();
  const queryClient = useQueryClient();
  const { user, updateOnboardingStatus } = useAuth();
  const {isOnboarded}= useAuth();
  console.log(isOnboarded);

  const mutation = useMutation({
    mutationFn: (data: OnboardingData) => {
      if (!user) {
        throw new Error('User not logged in');
      }
      return updateUserProfile(user.uid, { ...data, onboarded: true });
    },
    onSuccess: (updatedUser) => {
      console.log(updatedUser);
      updateOnboardingStatus(true); // Update the onboarding status in AuthContext
      queryClient.invalidateQueries({ queryKey: ['user'] });
      navigate('/profile');
    },
    onError: (error) => {
      console.error('Error updating user profile:', error);
    }
  });

  const onSubmit = (data: OnboardingData) => {
    console.log("this is user data : ",data);
    
    mutation.mutate(data);
  };

  const handleNext = () => {
    console.log(step);
    setStep((prevStep) => prevStep + 1);
   
    
  };

  const handlePrevious = () => {
    setStep((prevStep) => prevStep - 1);
  };

  const renderStep = () => {
    switch (step) {
      case 0:
        return <UsernameAndPicture onNext={handleNext} />;
      case 1:
        return <TopMovies onNext={handleNext} onPrevious={handlePrevious} />;
      case 2:
        return <TopDirectors onNext={handleNext} onPrevious={handlePrevious} />;
      case 3:
        return <AddFriends onPrevious={handlePrevious} />;
      default:
        return null;
    }
  };

  return (
    <FormProvider {...methods}>
      <form onSubmit={methods.handleSubmit(onSubmit)}>
        <div className="onboarding-form h-[100vh] flex flex-col justify-center items-center">
          <div className="progress-bar">
            {/* Implement progress bar here */}
          </div>
          {renderStep()}
          {step === 3 && (
            <button className='btn btn-secondary mt-2' type="submit" disabled={mutation.isPending}>
              {mutation.isPending ? 'Submitting...' : 'Complete Onboarding'}
            </button>
          )}
        </div>
      </form>
    </FormProvider>
  );
};

export default OnboardingForm;<|MERGE_RESOLUTION|>--- conflicted
+++ resolved
@@ -22,15 +22,8 @@
 // Define Zod schema
 const onboardingSchema = z.object({
   username: z.string().min(3).max(20),
-<<<<<<< HEAD
   profileUrl: z.string().url().optional(),
   topMovies: z.array(z.string()).max(5).optional(),
-=======
-  avatarIndex: z.number().optional(),
-  topMovies: z.array(z.object({
-    id: z.string()
-  })).max(5).optional(),
->>>>>>> 6e55eeb0
   topDirectors: z.array(z.string()).max(5).optional(),
   friends: z.array(z.string()).optional(),
   onboarded : z.boolean()
