--- conflicted
+++ resolved
@@ -20,17 +20,11 @@
 
 // Define Zod schema
 const onboardingSchema = z.object({
-<<<<<<< HEAD
   username: z.string().min(3).max(20).optional(),
   avatarIndex: z.number().optional(),
   topMovies: z.array(z.object({
     id: z.string()
   })).max(5).optional(),
-=======
-  username: z.string().min(3).max(20),
-  profileUrl: z.string().url().optional(),
-  topMovies: z.array(z.string()).max(5).optional(),
->>>>>>> 10c7ac58
   topDirectors: z.array(z.string()).max(5).optional(),
   friends: z.array(z.string()).optional(),
   onboarded : z.boolean()
