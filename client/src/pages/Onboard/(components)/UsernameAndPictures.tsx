--- conflicted
+++ resolved
@@ -1,13 +1,7 @@
-<<<<<<< HEAD
 import React, { useState } from "react"
 import { useFormContext } from "react-hook-form"
 import { avatars } from "../../../assets/avatars"
-=======
-import React, { useState } from 'react';
-import { useFormContext } from 'react-hook-form';
-import { avatars } from '../../../assets/avatars';
-import '../../../index.css'
->>>>>>> e1d7d562
+import "../../../index.css"
 // Assuming you have these avatar images
 // const avatars = [
 //   '/avatars01.png',
@@ -22,17 +16,11 @@
 }
 
 const UsernameAndAvatar: React.FC<UsernameAndAvatarProps> = ({ onNext }) => {
-<<<<<<< HEAD
     const { setValue, watch } = useFormContext()
     const profileUrl = watch("profile_image")
     const [selectedAvatarIndex, setSelectedAvatarIndex] = useState<
         number | null
     >(null)
-=======
-  const {  setValue,watch} = useFormContext();
-  const profileUrl = watch('profile_image'); 
-  const [selectedAvatarIndex, setSelectedAvatarIndex] = useState<number | null>(null);
->>>>>>> e1d7d562
 
     const handleAvatarSelect = (index: number) => {
         setSelectedAvatarIndex(index)
@@ -48,10 +36,9 @@
         }
     }
 
-<<<<<<< HEAD
     return (
-        <div className="w-full h-full lg:grid lg:grid-cols-5 lg:min-h-screen bg-base-100">
-            <div className=" h-full w-full p-4 pt-16 bg-base-100 shadow-lg rounded-lg  hover:ring-1 col-span-2 flex flex-col justify-center lg:justify-evenly items-center">
+        <div className="w-full h-full lg:grid lg:grid-cols-5 lg:min-h-screen ">
+            <div className=" h-full w-full p-4 pt-16 bg-base-100 shadow-lg rounded-lg  hover:ring-1 col-span-2 flex flex-col justify-center lg:justify-evenly items-center bg-main">
                 <h2 className="text-3xl font-bold mb-4">Choose an Avatar</h2>
                 {/* <p>{isUsernameAvailable} ||  {selectedAvatar}</p> */}
                 <form onSubmit={handleSubmit}>
@@ -80,7 +67,7 @@
                     </div>
                 </form>
             </div>
-            <div className="hidden lg:flex lg:items-center lg:justify-center lg:bg-primary lg:col-span-3">
+            <div className="hidden lg:flex lg:items-center lg:justify-center lg:col-span-3 bg-[#FFF8DC]">
                 <div className="w-full h-full flex items-center justify-center">
                     <img
                         src="/profile_page.svg"
@@ -92,52 +79,5 @@
         </div>
     )
 }
-=======
-  return (
-  
-    <div className='w-full h-full lg:grid lg:grid-cols-5 lg:min-h-screen '>
-    <div className=" h-full w-full p-4 pt-16 bg-base-100 shadow-lg rounded-lg  hover:ring-1 col-span-2 flex flex-col justify-center lg:justify-evenly items-center bg-main">
-      <h2 className="text-3xl font-bold mb-4">Choose an Avatar</h2>
-       {/* <p>{isUsernameAvailable} ||  {selectedAvatar}</p> */}
-      <form onSubmit={handleSubmit}>
-        
-        <div className="mb-4">
-          <div className="flex flex-wrap justify-center items-start gap-4 lg:gap-3 lg:space-x-2 ">
-          {avatars.map((avatar, index) => (
-                <img
-                  key={avatar.id}
-                  src={avatar.profile}
-                  alt={`Avatar ${index + 1}`}
-                  className={` w-32 h-32    lg:w-32 lg:h-32 hover:scale-105 transition duration-150 cursor-pointer ${selectedAvatarIndex === index ? 'border-4 border-primary' : ''}`}
-                  onClick={() => handleAvatarSelect(index)}
-                
-                />
-              ))}
-          </div>
-        </div>
-        <div className="flex justify-center px-14">
-        <button
-          type="submit"
-          className="btn btn-block btn-outline hover:bg-primary hover:text-white"
-          disabled={!profileUrl}
-          onClick={handleSubmit}
-        >
-          Next
-        </button>
-        </div>
-      </form>
-    </div>
-    <div className="hidden lg:flex lg:items-center lg:justify-center lg:col-span-3 bg-[#FFF8DC]">
-        <div className="w-full h-full flex items-center justify-center">
-          <img src="/profile_page.svg" alt="Sign Up Illustration" className="w-[400px] h-auto" />
-        </div>
-      </div>
-    </div>
-  );
-};
-
-export default UsernameAndAvatar;
-
->>>>>>> e1d7d562
 
 export default UsernameAndAvatar