<<<<<<< HEAD
import React, { useState } from "react"
import { useFormContext } from "react-hook-form"
import { RxCrossCircled } from "react-icons/rx"
import { toast } from "react-toastify"
import { z } from "zod"
import { useSearchPerson } from "../../../services/directorService"
=======
import React, { useState } from "react";
import { useFormContext } from "react-hook-form";
import { z } from "zod";
import { useSearchPerson } from "../../../services/directorService";
import { RxCrossCircled } from "react-icons/rx";
import { toast } from "react-toastify";
import '../../../index.css'
>>>>>>> e1d7d562

// Define the Director schema
const directorSchema = z.object({
    id: z.number(),
    name: z.string(),
    profile_path: z.string().nullable(),
    known_for_department: z.literal("Directing"),
})

// Use the Director schema in the directors schema
export const topDirectorsSchema = z.object({
    directors: z.array(directorSchema).max(5),
})

export type Director = z.infer<typeof directorSchema>
export type TopDirectorsData = z.infer<typeof topDirectorsSchema>

interface Props {
    onNext: () => void
    onPrevious: () => void
}

const directors: React.FC<Props> = ({ onNext, onPrevious }) => {
    const {
        setValue,
        watch,
        formState: { errors },
    } = useFormContext<TopDirectorsData>()
    const [searchTerm, setSearchTerm] = useState("")

    const { data: directorsData, isLoading } = useSearchPerson(
        searchTerm,
        "Directing"
    )

    const directors = watch("directors") || []

    const handleAddDirector = (director: Director) => {
        const isDuplicate = directors.some((d) => d.id === director?.id)
        if (isDuplicate) {
            toast.warn("This director is already in your top list.")
        } else if (directors.length < 5) {
            setValue("directors", [...directors, director])
            console.log("top: ", directors)

            toast.success("Director added to your top list!")
        } else {
            toast.error("You can only select up to 5 directors")
        }
        setSearchTerm("")
    }

    const handleRemoveDirector = (directorId: number) => {
        setValue(
            "directors",
            directors.filter((director) => director?.id !== directorId)
        )
        toast.info("Director removed from your top list.")
    }

<<<<<<< HEAD
    return (
        <div className="w-full h-full lg:grid lg:grid-cols-5 lg:min-h-screen bg-base-100">
            <div className="w-full h-full flex flex-col items-center py-24 col-span-2">
                <h2 className="text-3xl font-bold mb-12 text-center">
                    Select Your Top 5 Directors
                </h2>
                <div className="relative mb-6">
                    <input
                        type="text"
                        placeholder="Search directors"
                        value={searchTerm}
                        onChange={(e) => setSearchTerm(e.target.value)}
                        className="input input-bordered w-[400px] bg-transparent text-gray-800"
                    />
                    {isLoading && <p>Loading...</p>}
                    {directorsData &&
                        directorsData.results &&
                        directorsData.results.length > 0 && (
                            <ul className="absolute z-10 w-full overflow-y-auto  max-h-[300px] lg:h-28 mt-1 bg-white text-gray-800 rounded-lg shadow-lg">
                                {directorsData.results
                                    .slice(0, 10)
                                    .map((director: Director) => (
                                        <li
                                            key={director?.id}
                                            className="flex items-center space-x-4 p-3 hover:bg-gray-100 cursor-pointer border-b-2"
                                            onClick={() =>
                                                handleAddDirector(director)
                                            }
                                        >
                                            {director?.profile_path && (
                                                <img
                                                    src={`https://image.tmdb.org/t/p/w92${director?.profile_path}`}
                                                    alt={director?.name}
                                                    className="w-12 h-12 object-cover rounded-full"
                                                />
                                            )}
                                            <span className="flex-grow text-sm">
                                                {director?.name}
                                            </span>
                                        </li>
                                    ))}
                            </ul>
                        )}
                </div>
                <div className="mb-6">
                    <h3 className="text-xl font-semibold mb-3">
                        Selected Directors:
                    </h3>
                    <ul className="space-y-4 h-[180px] overflow-y-auto">
                        {directors.map((director) => (
                            <li
                                key={director?.id}
                                className="flex items-center space-x-4 bg-white bg-opacity-10 p-1 w-[400px] border border-primary border-1 rounded-lg hover:bg-primary hover:text-white transition-colors"
                            >
                                {director?.profile_path && (
                                    <img
                                        src={`https://image.tmdb.org/t/p/w92${director?.profile_path}`}
                                        alt={director?.name}
                                        className="w-12 h-12 object-cover rounded-full"
                                    />
                                )}
                                <span className="flex-grow text-sm">
                                    {director?.name}
                                </span>
                                <button
                                    type="button"
                                    className=""
                                    onClick={() =>
                                        handleRemoveDirector(director?.id)
                                    }
                                >
                                    <RxCrossCircled size="24px" />
                                </button>
                            </li>
                        ))}
                    </ul>
                </div>
                {errors.directors && (
                    <span className="text-red-300 block mb-4">
                        {errors.directors.message}
                    </span>
                )}
                <div className="mt-10 self-end lg:self-auto flex w-full justify-evenly">
                    <button
                        type="button"
                        className="btn btn-secondary text-white"
                        onClick={onPrevious}
                    >
                        Previous
                    </button>
                    <button
                        type="button"
                        className="btn btn-outline hover:bg-primary hover:text-white"
                        onClick={onNext}
                    >
                        Next
                    </button>
                </div>
            </div>
            <div className="hidden lg:flex lg:items-center lg:justify-center lg:bg-primary lg:col-span-3">
                <div className="w-full h-full flex items-center justify-center">
                    <img
                        src="/profile_page.svg"
                        alt="Sign Up Illustration"
                        className="w-[400px] h-auto"
                    />
                </div>
            </div>
=======
  return (
    <div className="w-full h-full lg:grid lg:grid-cols-5 lg:min-h-screen ">
      <div className="w-full h-full flex flex-col items-center py-24 col-span-2 justify-start lg:justify-center bg-main">
        <h2 className="text-3xl font-bold mb-12 px-4 text-center">Select Your Top 5 Directors</h2>
        <div className="relative mb-6">
          <input
            type="text"
            placeholder="Search directors"
            value={searchTerm}
            onChange={(e) => setSearchTerm(e.target.value)}
            className="input input-bordered w-[320px] sm:w-[400px] bg-transparent text-white"
          />
          {isLoading && <p>Loading...</p>}
          {directorsData && directorsData.results && directorsData.results.length > 0 && (
            <ul className="absolute z-10 w-full overflow-y-auto  max-h-[300px] lg:h-28 mt-1 bg-white text-gray-800 rounded-lg shadow-lg">
              {directorsData.results.slice(0, 10).map((director: Director) => (
                <li
                  key={director?.id}
                  className="flex items-center space-x-4 p-3 hover:bg-gray-100 cursor-pointer border-b-2"
                  onClick={() => handleAddDirector(director)}
                >
                  {director?.profile_path && (
                    <img
                      src={`https://image.tmdb.org/t/p/w92${director?.profile_path}`}
                      alt={director?.name}
                      className="w-12 h-12 object-cover rounded-full"
                    />
                  )}
                  <span className="flex-grow text-sm">{director?.name}</span>
                </li>
              ))}
            </ul>
          )}
        </div>
       {directors.length > 0 && (
         <div className="mb-6 w-[320px] sm:w-[400px]">
         <h3 className="text-xl font-semibold mb-3">Selected Directors:</h3>
         <ul className="space-y-4 h-[180px] overflow-y-auto">
           {directors.map((director) => (
             <li
               key={director?.id}
               className="flex items-center space-x-4 bg-white bg-opacity-10 p-1 w-[320px] sm:w-[400px] border border-primary border-1 rounded-lg hover:bg-primary hover:text-white transition-colors"
             >
               {director?.profile_path && (
                 <img
                   src={`https://image.tmdb.org/t/p/w92${director?.profile_path}`}
                   alt={director?.name}
                   className="w-12 h-12 object-cover rounded-full"
                 />
               )}
               <span className="flex-grow text-sm">{director?.name}</span>
               <button
                 type="button"
                 className=""
                 onClick={() => handleRemoveDirector(director?.id)}
               >
                 <RxCrossCircled size="24px" />
               </button>
             </li>
           ))}
         </ul>
       </div>
       )}
        {errors.directors && (
          <span className="text-red-300 block mb-4">
            {errors.directors.message}
          </span>
        )}
        <div className="mt-10 self-end lg:self-auto flex w-full justify-evenly">
          <button
            type="button"
            className="btn btn-secondary text-white"
            onClick={onPrevious}
          >
            Previous
          </button>
          <button
            type="button"
            className="btn btn-outline hover:bg-primary hover:text-white"
            onClick={onNext}
          >
            Next
          </button>
        </div>
      </div>
      <div className="hidden lg:flex lg:items-center lg:justify-center lg:col-span-3 bg-[#FAEBD7]">
        <div className="w-full h-full flex items-center justify-center">
          <img
            src="/profile_page.svg"
            alt="Sign Up Illustration"
            className="w-[400px] h-auto"
          />
>>>>>>> e1d7d562
        </div>
    )
}

export default directors<|MERGE_RESOLUTION|>--- conflicted
+++ resolved
@@ -1,19 +1,10 @@
-<<<<<<< HEAD
 import React, { useState } from "react"
 import { useFormContext } from "react-hook-form"
+import { z } from "zod"
+import { useSearchPerson } from "../../../services/directorService"
 import { RxCrossCircled } from "react-icons/rx"
 import { toast } from "react-toastify"
-import { z } from "zod"
-import { useSearchPerson } from "../../../services/directorService"
-=======
-import React, { useState } from "react";
-import { useFormContext } from "react-hook-form";
-import { z } from "zod";
-import { useSearchPerson } from "../../../services/directorService";
-import { RxCrossCircled } from "react-icons/rx";
-import { toast } from "react-toastify";
-import '../../../index.css'
->>>>>>> e1d7d562
+import "../../../index.css"
 
 // Define the Director schema
 const directorSchema = z.object({
@@ -74,11 +65,10 @@
         toast.info("Director removed from your top list.")
     }
 
-<<<<<<< HEAD
     return (
-        <div className="w-full h-full lg:grid lg:grid-cols-5 lg:min-h-screen bg-base-100">
-            <div className="w-full h-full flex flex-col items-center py-24 col-span-2">
-                <h2 className="text-3xl font-bold mb-12 text-center">
+        <div className="w-full h-full lg:grid lg:grid-cols-5 lg:min-h-screen ">
+            <div className="w-full h-full flex flex-col items-center py-24 col-span-2 justify-start lg:justify-center bg-main">
+                <h2 className="text-3xl font-bold mb-12 px-4 text-center">
                     Select Your Top 5 Directors
                 </h2>
                 <div className="relative mb-6">
@@ -87,7 +77,7 @@
                         placeholder="Search directors"
                         value={searchTerm}
                         onChange={(e) => setSearchTerm(e.target.value)}
-                        className="input input-bordered w-[400px] bg-transparent text-gray-800"
+                        className="input input-bordered w-[320px] sm:w-[400px] bg-transparent text-white"
                     />
                     {isLoading && <p>Loading...</p>}
                     {directorsData &&
@@ -119,39 +109,41 @@
                             </ul>
                         )}
                 </div>
-                <div className="mb-6">
-                    <h3 className="text-xl font-semibold mb-3">
-                        Selected Directors:
-                    </h3>
-                    <ul className="space-y-4 h-[180px] overflow-y-auto">
-                        {directors.map((director) => (
-                            <li
-                                key={director?.id}
-                                className="flex items-center space-x-4 bg-white bg-opacity-10 p-1 w-[400px] border border-primary border-1 rounded-lg hover:bg-primary hover:text-white transition-colors"
-                            >
-                                {director?.profile_path && (
-                                    <img
-                                        src={`https://image.tmdb.org/t/p/w92${director?.profile_path}`}
-                                        alt={director?.name}
-                                        className="w-12 h-12 object-cover rounded-full"
-                                    />
-                                )}
-                                <span className="flex-grow text-sm">
-                                    {director?.name}
-                                </span>
-                                <button
-                                    type="button"
-                                    className=""
-                                    onClick={() =>
-                                        handleRemoveDirector(director?.id)
-                                    }
+                {directors.length > 0 && (
+                    <div className="mb-6 w-[320px] sm:w-[400px]">
+                        <h3 className="text-xl font-semibold mb-3">
+                            Selected Directors:
+                        </h3>
+                        <ul className="space-y-4 h-[180px] overflow-y-auto">
+                            {directors.map((director) => (
+                                <li
+                                    key={director?.id}
+                                    className="flex items-center space-x-4 bg-white bg-opacity-10 p-1 w-[320px] sm:w-[400px] border border-primary border-1 rounded-lg hover:bg-primary hover:text-white transition-colors"
                                 >
-                                    <RxCrossCircled size="24px" />
-                                </button>
-                            </li>
-                        ))}
-                    </ul>
-                </div>
+                                    {director?.profile_path && (
+                                        <img
+                                            src={`https://image.tmdb.org/t/p/w92${director?.profile_path}`}
+                                            alt={director?.name}
+                                            className="w-12 h-12 object-cover rounded-full"
+                                        />
+                                    )}
+                                    <span className="flex-grow text-sm">
+                                        {director?.name}
+                                    </span>
+                                    <button
+                                        type="button"
+                                        className=""
+                                        onClick={() =>
+                                            handleRemoveDirector(director?.id)
+                                        }
+                                    >
+                                        <RxCrossCircled size="24px" />
+                                    </button>
+                                </li>
+                            ))}
+                        </ul>
+                    </div>
+                )}
                 {errors.directors && (
                     <span className="text-red-300 block mb-4">
                         {errors.directors.message}
@@ -174,7 +166,7 @@
                     </button>
                 </div>
             </div>
-            <div className="hidden lg:flex lg:items-center lg:justify-center lg:bg-primary lg:col-span-3">
+            <div className="hidden lg:flex lg:items-center lg:justify-center lg:col-span-3 bg-[#FAEBD7]">
                 <div className="w-full h-full flex items-center justify-center">
                     <img
                         src="/profile_page.svg"
@@ -183,100 +175,6 @@
                     />
                 </div>
             </div>
-=======
-  return (
-    <div className="w-full h-full lg:grid lg:grid-cols-5 lg:min-h-screen ">
-      <div className="w-full h-full flex flex-col items-center py-24 col-span-2 justify-start lg:justify-center bg-main">
-        <h2 className="text-3xl font-bold mb-12 px-4 text-center">Select Your Top 5 Directors</h2>
-        <div className="relative mb-6">
-          <input
-            type="text"
-            placeholder="Search directors"
-            value={searchTerm}
-            onChange={(e) => setSearchTerm(e.target.value)}
-            className="input input-bordered w-[320px] sm:w-[400px] bg-transparent text-white"
-          />
-          {isLoading && <p>Loading...</p>}
-          {directorsData && directorsData.results && directorsData.results.length > 0 && (
-            <ul className="absolute z-10 w-full overflow-y-auto  max-h-[300px] lg:h-28 mt-1 bg-white text-gray-800 rounded-lg shadow-lg">
-              {directorsData.results.slice(0, 10).map((director: Director) => (
-                <li
-                  key={director?.id}
-                  className="flex items-center space-x-4 p-3 hover:bg-gray-100 cursor-pointer border-b-2"
-                  onClick={() => handleAddDirector(director)}
-                >
-                  {director?.profile_path && (
-                    <img
-                      src={`https://image.tmdb.org/t/p/w92${director?.profile_path}`}
-                      alt={director?.name}
-                      className="w-12 h-12 object-cover rounded-full"
-                    />
-                  )}
-                  <span className="flex-grow text-sm">{director?.name}</span>
-                </li>
-              ))}
-            </ul>
-          )}
-        </div>
-       {directors.length > 0 && (
-         <div className="mb-6 w-[320px] sm:w-[400px]">
-         <h3 className="text-xl font-semibold mb-3">Selected Directors:</h3>
-         <ul className="space-y-4 h-[180px] overflow-y-auto">
-           {directors.map((director) => (
-             <li
-               key={director?.id}
-               className="flex items-center space-x-4 bg-white bg-opacity-10 p-1 w-[320px] sm:w-[400px] border border-primary border-1 rounded-lg hover:bg-primary hover:text-white transition-colors"
-             >
-               {director?.profile_path && (
-                 <img
-                   src={`https://image.tmdb.org/t/p/w92${director?.profile_path}`}
-                   alt={director?.name}
-                   className="w-12 h-12 object-cover rounded-full"
-                 />
-               )}
-               <span className="flex-grow text-sm">{director?.name}</span>
-               <button
-                 type="button"
-                 className=""
-                 onClick={() => handleRemoveDirector(director?.id)}
-               >
-                 <RxCrossCircled size="24px" />
-               </button>
-             </li>
-           ))}
-         </ul>
-       </div>
-       )}
-        {errors.directors && (
-          <span className="text-red-300 block mb-4">
-            {errors.directors.message}
-          </span>
-        )}
-        <div className="mt-10 self-end lg:self-auto flex w-full justify-evenly">
-          <button
-            type="button"
-            className="btn btn-secondary text-white"
-            onClick={onPrevious}
-          >
-            Previous
-          </button>
-          <button
-            type="button"
-            className="btn btn-outline hover:bg-primary hover:text-white"
-            onClick={onNext}
-          >
-            Next
-          </button>
-        </div>
-      </div>
-      <div className="hidden lg:flex lg:items-center lg:justify-center lg:col-span-3 bg-[#FAEBD7]">
-        <div className="w-full h-full flex items-center justify-center">
-          <img
-            src="/profile_page.svg"
-            alt="Sign Up Illustration"
-            className="w-[400px] h-auto"
-          />
->>>>>>> e1d7d562
         </div>
     )
 }
