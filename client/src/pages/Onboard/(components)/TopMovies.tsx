<<<<<<< HEAD
import React, { useEffect, useState } from "react"
import { useFormContext } from "react-hook-form"
import { RxCrossCircled } from "react-icons/rx"
import { toast } from "react-toastify" // Only import toast, not ToastContainer
import { z } from "zod"
import { useSearchMovies } from "../../../services/movieService"
import { Movie, movieSchema } from "../../../Types/Movie"
=======
import React, { useState, useEffect } from "react";
import { useFormContext } from "react-hook-form";
import { z } from "zod";

import { useSearchMovies } from "../../../services/movieService";
import { RxCrossCircled } from "react-icons/rx";
import { toast } from "react-toastify"; // Only import toast, not ToastContainer
import { Movie } from "../../../Types/Movie";
import { movieSchema } from "../../../Types/Movie";
import '../../../index.css'


>>>>>>> e1d7d562

// Define topMoviesSchema using movieSchema
export const topMoviesSchema = z.object({
    topMovies: z.array(movieSchema).max(5),
})
type TopMoviesData = z.infer<typeof topMoviesSchema>

interface Props {
    onNext: () => void
    onPrevious: () => void
}

const TopMovies: React.FC<Props> = ({ onNext, onPrevious }) => {
    const {
        setValue,
        watch,
        formState: { errors },
    } = useFormContext<TopMoviesData>()
    const [searchTerm, setSearchTerm] = useState("")
    const [searchResults, setSearchResults] = useState<Movie[]>([])

<<<<<<< HEAD
    const { data: movies, refetch } = useSearchMovies(searchTerm)
=======
  const { data: movies, isLoading, refetch } = useSearchMovies(searchTerm);
>>>>>>> e1d7d562

    useEffect(() => {
        if (searchTerm.length > 2) {
            refetch()
        } else {
            setSearchResults([])
        }
    }, [searchTerm, refetch])

    useEffect(() => {
        if (movies) {
            setSearchResults(movies.slice(0, 10))
        }
    }, [movies])

    const topMovies = watch("topMovies") || []

    const handleAddMovie = (movie: Movie) => {
        const isDuplicate = topMovies.some((m) => m.id === movie.id)
        if (isDuplicate) {
            toast.warn("This movie is already in your top list.")
        } else if (topMovies.length < 5) {
            setValue("topMovies", [...topMovies, movie])
            toast.success("Movie added to your top list!")
        } else {
            toast.error("You can only select up to 5 movies")
        }
        setSearchTerm("")
        setSearchResults([])
        console.log(topMovies)
    }

    const handleRemoveMovie = (movieId: string) => {
        setValue(
            "topMovies",
            topMovies.filter((movie) => movie.id !== movieId)
        )
        toast.info("Movie removed from your top list.")
    }

<<<<<<< HEAD
    return (
        <div className="w-full h-full lg:grid lg:grid-cols-5 lg:min-h-screen bg-base-100">
            <div className="w-full h-full flex flex-col items-center py-24 col-span-2">
                <h2 className="text-3xl font-bold mb-12 text-center">
                    Select Your Top 5 Movies
                </h2>
                <div className="relative mb-6">
                    <input
                        type="text"
                        placeholder="Search movies"
                        value={searchTerm}
                        onChange={(e) => setSearchTerm(e.target.value)}
                        className="input input-bordered w-[400px] bg-transparent text-gray-800"
                    />
                    {searchResults.length > 0 && (
                        <ul className="absolute z-10 w-full overflow-y-auto h-[300px] lg:h-28 mt-1 bg-white text-gray-800 rounded-lg shadow-lg ">
                            {searchResults.map((movie) => (
                                <li
                                    key={movie.id}
                                    className="flex items-center space-x-4 p-3 hover:bg-gray-100 cursor-pointer border-b-2"
                                    onClick={() => handleAddMovie(movie)}
                                >
                                    <img
                                        src={`https://image.tmdb.org/t/p/w92${movie.poster_path}`}
                                        alt={movie.title}
                                        className="w-12 h-12 object-cover rounded"
                                    />
                                    <div className="flex flex-col">
                                        <span className="flex-grow text-sm">
                                            {movie.title}
                                        </span>
                                        <span className="text-xs">
                                            {movie.release_date?.slice(0, 4)}
                                        </span>
                                    </div>
                                </li>
                            ))}
                        </ul>
                    )}
                </div>
                <div className="mb-6">
                    <h3 className="text-xl font-semibold mb-3">
                        Selected Movies :
                    </h3>
                    <ul className="space-y-4 h-[180px] overflow-y-auto">
                        {topMovies.map((movie) => (
                            <li
                                key={movie.id}
                                className="flex items-center space-x-4 bg-white bg-opacity-10 p-1 w-[400px] border border-primary border-1 rounded-lg hover:bg-primary hover:text-white transition-colors"
                            >
                                <img
                                    src={`https://image.tmdb.org/t/p/w92${movie.poster_path}`}
                                    alt={movie.title}
                                    className="w-18 h-20 object-cover rounded"
                                />
=======
  return (
    <div className="w-full h-full lg:grid lg:grid-cols-5 lg:min-h-screen ">
      <div className="w-full h-full flex flex-col items-center py-24 col-span-2 justify-start lg:justify-center shadow-2xl bg-main">
        <h2 className="text-3xl font-bold mb-12 px-4 text-center">
          Select Your Top 5 Movies
        </h2>
        <div className="relative mb-6">
          <input
            type="text"
            placeholder="Search movies"
            value={searchTerm}
            onChange={(e) => setSearchTerm(e.target.value)}
            className="input input-bordered w-[320px] sm:w-[400px] bg-transparent text-white"
          />
           {isLoading && <p>Loading...</p>}
          {searchResults.length > 0 && (
            <ul className="absolute z-10 w-full overflow-y-auto h-[300px] lg:h-28 mt-1 bg-white text-gray-800 rounded-lg shadow-lg ">
              {searchResults.map((movie) => (
                <li
                  key={movie.id}
                  className="flex items-center space-x-4 p-3 hover:bg-gray-100 cursor-pointer border-b-2"
                  onClick={() => handleAddMovie(movie)}
                >
                  <img
                    src={`https://image.tmdb.org/t/p/w92${movie.poster_path}`}
                    alt={movie.title}
                    className="w-12 h-12 object-cover rounded"
                  />
                  <div className="flex flex-col">
                    <span className="flex-grow text-sm">{movie.title}</span>
                    <span className="text-xs">
                      {movie.release_date?.slice(0, 4)}
                    </span>
                  </div>
                </li>
              ))}
            </ul>
          )}
        </div>
         {topMovies.length > 0 && (
          <div className="mb-6 w-[320px] sm:w-[400px]">
          <h3 className="text-xl font-semibold mb-3">Selected Movies :</h3>
          <ul className="space-y-4 h-[180px] overflow-y-auto">
            {topMovies.map((movie) => (
              <li
                key={movie.id}
                className="flex items-center space-x-4 bg-white bg-opacity-10 p-1 w-[320px] sm:w-[400px] border border-primary border-1 rounded-lg hover:bg-primary hover:text-white transition-colors"
              >
                <img
                  src={`https://image.tmdb.org/t/p/w92${movie.poster_path}`}
                  alt={movie.title}
                  className="w-18 h-20 object-cover rounded"
                />
>>>>>>> e1d7d562

                                <span className="flex-grow text-sm">
                                    {movie.title}
                                </span>

<<<<<<< HEAD
                                <button
                                    type="button"
                                    className=""
                                    onClick={() => handleRemoveMovie(movie.id)}
                                >
                                    <RxCrossCircled size="24px" />
                                </button>
                            </li>
                        ))}
                    </ul>
                </div>
                {errors.topMovies && (
                    <span className="text-red-300 block mb-4">
                        {errors.topMovies.message}
                    </span>
                )}
                <div className="mt-10 self-end lg:self-auto flex w-full justify-evenly">
                    <button
                        type="button"
                        className="btn btn-secondary text-white"
                        onClick={onPrevious}
                    >
                        Previous
                    </button>
                    <button
                        type="button"
                        className="btn btn-outline hover:bg-primary hover:text-white"
                        onClick={onNext}
                    >
                        Next
                    </button>
                </div>
            </div>
            <div className="hidden lg:flex lg:items-center lg:justify-center lg:bg-primary lg:col-span-3">
                <div className="w-full h-full flex items-center justify-center">
                    <img
                        src="/profile_page.svg"
                        alt="Sign Up Illustration"
                        className="w-[400px] h-auto"
                    />
                </div>
            </div>
=======
                <button
                  type="button"
                  className=""
                  onClick={() => handleRemoveMovie(movie.id)}
                >
                  <RxCrossCircled size="24px" />
                </button>
              </li>
            ))}
          </ul>
        </div>
         )}
        {errors.topMovies && (
          <span className="text-red-300 block mb-4">
            {errors.topMovies.message}
          </span>
        )}
        <div className="mt-10 self-end lg:self-auto flex w-full justify-evenly">
          <button
            type="button"
            className="btn btn-secondary text-white"
            onClick={onPrevious}
          >
            Previous
          </button>
          <button
            type="button"
            className="btn btn-outline hover:bg-primary hover:text-white"
            onClick={onNext}
          >
            Next
          </button>
        </div>
      </div>
      <div className="hidden lg:flex lg:items-center lg:justify-center  lg:col-span-3 bg-[#FEFEFA]">
        <div className="w-full h-full flex items-center justify-center">
          <img
            src="/profile_page.svg"
            alt="Sign Up Illustration"
            className="w-[400px] h-auto"
          />
>>>>>>> e1d7d562
        </div>
    )
}

export default TopMovies<|MERGE_RESOLUTION|>--- conflicted
+++ resolved
@@ -1,25 +1,13 @@
-<<<<<<< HEAD
-import React, { useEffect, useState } from "react"
+import React, { useState, useEffect } from "react"
 import { useFormContext } from "react-hook-form"
+import { z } from "zod"
+
+import { useSearchMovies } from "../../../services/movieService"
 import { RxCrossCircled } from "react-icons/rx"
 import { toast } from "react-toastify" // Only import toast, not ToastContainer
-import { z } from "zod"
-import { useSearchMovies } from "../../../services/movieService"
-import { Movie, movieSchema } from "../../../Types/Movie"
-=======
-import React, { useState, useEffect } from "react";
-import { useFormContext } from "react-hook-form";
-import { z } from "zod";
-
-import { useSearchMovies } from "../../../services/movieService";
-import { RxCrossCircled } from "react-icons/rx";
-import { toast } from "react-toastify"; // Only import toast, not ToastContainer
-import { Movie } from "../../../Types/Movie";
-import { movieSchema } from "../../../Types/Movie";
-import '../../../index.css'
-
-
->>>>>>> e1d7d562
+import { Movie } from "../../../Types/Movie"
+import { movieSchema } from "../../../Types/Movie"
+import "../../../index.css"
 
 // Define topMoviesSchema using movieSchema
 export const topMoviesSchema = z.object({
@@ -41,11 +29,7 @@
     const [searchTerm, setSearchTerm] = useState("")
     const [searchResults, setSearchResults] = useState<Movie[]>([])
 
-<<<<<<< HEAD
-    const { data: movies, refetch } = useSearchMovies(searchTerm)
-=======
-  const { data: movies, isLoading, refetch } = useSearchMovies(searchTerm);
->>>>>>> e1d7d562
+    const { data: movies, isLoading, refetch } = useSearchMovies(searchTerm)
 
     useEffect(() => {
         if (searchTerm.length > 2) {
@@ -86,11 +70,10 @@
         toast.info("Movie removed from your top list.")
     }
 
-<<<<<<< HEAD
     return (
-        <div className="w-full h-full lg:grid lg:grid-cols-5 lg:min-h-screen bg-base-100">
-            <div className="w-full h-full flex flex-col items-center py-24 col-span-2">
-                <h2 className="text-3xl font-bold mb-12 text-center">
+        <div className="w-full h-full lg:grid lg:grid-cols-5 lg:min-h-screen ">
+            <div className="w-full h-full flex flex-col items-center py-24 col-span-2 justify-start lg:justify-center shadow-2xl bg-main">
+                <h2 className="text-3xl font-bold mb-12 px-4 text-center">
                     Select Your Top 5 Movies
                 </h2>
                 <div className="relative mb-6">
@@ -99,8 +82,9 @@
                         placeholder="Search movies"
                         value={searchTerm}
                         onChange={(e) => setSearchTerm(e.target.value)}
-                        className="input input-bordered w-[400px] bg-transparent text-gray-800"
+                        className="input input-bordered w-[320px] sm:w-[400px] bg-transparent text-white"
                     />
+                    {isLoading && <p>Loading...</p>}
                     {searchResults.length > 0 && (
                         <ul className="absolute z-10 w-full overflow-y-auto h-[300px] lg:h-28 mt-1 bg-white text-gray-800 rounded-lg shadow-lg ">
                             {searchResults.map((movie) => (
@@ -127,93 +111,41 @@
                         </ul>
                     )}
                 </div>
-                <div className="mb-6">
-                    <h3 className="text-xl font-semibold mb-3">
-                        Selected Movies :
-                    </h3>
-                    <ul className="space-y-4 h-[180px] overflow-y-auto">
-                        {topMovies.map((movie) => (
-                            <li
-                                key={movie.id}
-                                className="flex items-center space-x-4 bg-white bg-opacity-10 p-1 w-[400px] border border-primary border-1 rounded-lg hover:bg-primary hover:text-white transition-colors"
-                            >
-                                <img
-                                    src={`https://image.tmdb.org/t/p/w92${movie.poster_path}`}
-                                    alt={movie.title}
-                                    className="w-18 h-20 object-cover rounded"
-                                />
-=======
-  return (
-    <div className="w-full h-full lg:grid lg:grid-cols-5 lg:min-h-screen ">
-      <div className="w-full h-full flex flex-col items-center py-24 col-span-2 justify-start lg:justify-center shadow-2xl bg-main">
-        <h2 className="text-3xl font-bold mb-12 px-4 text-center">
-          Select Your Top 5 Movies
-        </h2>
-        <div className="relative mb-6">
-          <input
-            type="text"
-            placeholder="Search movies"
-            value={searchTerm}
-            onChange={(e) => setSearchTerm(e.target.value)}
-            className="input input-bordered w-[320px] sm:w-[400px] bg-transparent text-white"
-          />
-           {isLoading && <p>Loading...</p>}
-          {searchResults.length > 0 && (
-            <ul className="absolute z-10 w-full overflow-y-auto h-[300px] lg:h-28 mt-1 bg-white text-gray-800 rounded-lg shadow-lg ">
-              {searchResults.map((movie) => (
-                <li
-                  key={movie.id}
-                  className="flex items-center space-x-4 p-3 hover:bg-gray-100 cursor-pointer border-b-2"
-                  onClick={() => handleAddMovie(movie)}
-                >
-                  <img
-                    src={`https://image.tmdb.org/t/p/w92${movie.poster_path}`}
-                    alt={movie.title}
-                    className="w-12 h-12 object-cover rounded"
-                  />
-                  <div className="flex flex-col">
-                    <span className="flex-grow text-sm">{movie.title}</span>
-                    <span className="text-xs">
-                      {movie.release_date?.slice(0, 4)}
-                    </span>
-                  </div>
-                </li>
-              ))}
-            </ul>
-          )}
-        </div>
-         {topMovies.length > 0 && (
-          <div className="mb-6 w-[320px] sm:w-[400px]">
-          <h3 className="text-xl font-semibold mb-3">Selected Movies :</h3>
-          <ul className="space-y-4 h-[180px] overflow-y-auto">
-            {topMovies.map((movie) => (
-              <li
-                key={movie.id}
-                className="flex items-center space-x-4 bg-white bg-opacity-10 p-1 w-[320px] sm:w-[400px] border border-primary border-1 rounded-lg hover:bg-primary hover:text-white transition-colors"
-              >
-                <img
-                  src={`https://image.tmdb.org/t/p/w92${movie.poster_path}`}
-                  alt={movie.title}
-                  className="w-18 h-20 object-cover rounded"
-                />
->>>>>>> e1d7d562
+                {topMovies.length > 0 && (
+                    <div className="mb-6 w-[320px] sm:w-[400px]">
+                        <h3 className="text-xl font-semibold mb-3">
+                            Selected Movies :
+                        </h3>
+                        <ul className="space-y-4 h-[180px] overflow-y-auto">
+                            {topMovies.map((movie) => (
+                                <li
+                                    key={movie.id}
+                                    className="flex items-center space-x-4 bg-white bg-opacity-10 p-1 w-[320px] sm:w-[400px] border border-primary border-1 rounded-lg hover:bg-primary hover:text-white transition-colors"
+                                >
+                                    <img
+                                        src={`https://image.tmdb.org/t/p/w92${movie.poster_path}`}
+                                        alt={movie.title}
+                                        className="w-18 h-20 object-cover rounded"
+                                    />
 
-                                <span className="flex-grow text-sm">
-                                    {movie.title}
-                                </span>
+                                    <span className="flex-grow text-sm">
+                                        {movie.title}
+                                    </span>
 
-<<<<<<< HEAD
-                                <button
-                                    type="button"
-                                    className=""
-                                    onClick={() => handleRemoveMovie(movie.id)}
-                                >
-                                    <RxCrossCircled size="24px" />
-                                </button>
-                            </li>
-                        ))}
-                    </ul>
-                </div>
+                                    <button
+                                        type="button"
+                                        className=""
+                                        onClick={() =>
+                                            handleRemoveMovie(movie.id)
+                                        }
+                                    >
+                                        <RxCrossCircled size="24px" />
+                                    </button>
+                                </li>
+                            ))}
+                        </ul>
+                    </div>
+                )}
                 {errors.topMovies && (
                     <span className="text-red-300 block mb-4">
                         {errors.topMovies.message}
@@ -236,7 +168,7 @@
                     </button>
                 </div>
             </div>
-            <div className="hidden lg:flex lg:items-center lg:justify-center lg:bg-primary lg:col-span-3">
+            <div className="hidden lg:flex lg:items-center lg:justify-center  lg:col-span-3 bg-[#FEFEFA]">
                 <div className="w-full h-full flex items-center justify-center">
                     <img
                         src="/profile_page.svg"
@@ -245,49 +177,6 @@
                     />
                 </div>
             </div>
-=======
-                <button
-                  type="button"
-                  className=""
-                  onClick={() => handleRemoveMovie(movie.id)}
-                >
-                  <RxCrossCircled size="24px" />
-                </button>
-              </li>
-            ))}
-          </ul>
-        </div>
-         )}
-        {errors.topMovies && (
-          <span className="text-red-300 block mb-4">
-            {errors.topMovies.message}
-          </span>
-        )}
-        <div className="mt-10 self-end lg:self-auto flex w-full justify-evenly">
-          <button
-            type="button"
-            className="btn btn-secondary text-white"
-            onClick={onPrevious}
-          >
-            Previous
-          </button>
-          <button
-            type="button"
-            className="btn btn-outline hover:bg-primary hover:text-white"
-            onClick={onNext}
-          >
-            Next
-          </button>
-        </div>
-      </div>
-      <div className="hidden lg:flex lg:items-center lg:justify-center  lg:col-span-3 bg-[#FEFEFA]">
-        <div className="w-full h-full flex items-center justify-center">
-          <img
-            src="/profile_page.svg"
-            alt="Sign Up Illustration"
-            className="w-[400px] h-auto"
-          />
->>>>>>> e1d7d562
         </div>
     )
 }
