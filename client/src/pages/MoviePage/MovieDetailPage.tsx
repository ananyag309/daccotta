--- conflicted
+++ resolved
@@ -58,11 +58,9 @@
             setIsLoading(true)
             try {
                 const response = await fetch(
-<<<<<<< HEAD
-                    `https://api.themoviedb.org/3/movie/${id}?api_key=4c4ef9b2aa9b1e291e5bb2027855762e&append_to_response=credits`
-=======
-                    `https://api.themoviedb.org/3/movie/${id}?api_key=` + `${KEY}`+ `&append_to_response=credits`
->>>>>>> e55bd02f
+                    `https://api.themoviedb.org/3/movie/${id}?api_key=` +
+                        `${KEY}` +
+                        `&append_to_response=credits`
                 )
                 const data: MovieDetails = await response.json()
                 setMovie(data)
