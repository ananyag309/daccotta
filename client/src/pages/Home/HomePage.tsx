
<<<<<<< HEAD
import MovieCarousel from '../../components/MovieCarousel/MovieCarousel';
import { MovieList } from '../../data/Movies';
=======

>>>>>>> 8da986a5
const HomePage = () => {
  //fix this import issue
  // const SignInRedirectUrl= import.meta.env.CLERK_SIGN_IN_FORCE_REDIRECT_URL;
  // const SignUpRedirectUrl= import.meta.env.CLERK_SIGN_UP_FORCE_REDIRECT_URL;
  return (
    <>
<<<<<<< HEAD
    <main className='px-8 w-[100vw]'>
   
    <div className='section-1 w-[100vw] p-2 flex flex-col '>
      <h1 className='sm: text-3xl md:text-4xl lg:text-6xl font-bold flex  mt-16 '>Your Social Network For Movies</h1>
      <h1 className=' lg:text-xl mt-6 font-bold '>Top Movies In Your Area</h1>
      <div>
        <MovieCarousel movie={MovieList}/>

      </div>

       
    </div>
    </main>
=======
      <main className="relative justify-center">
        <img className=" xs:hidden md:visible absolute -z-10 opacity-0 md:opacity-35 mt-0 md:-mt-36 "
          src="https://images.unsplash.com/photo-1478720568477-152d9b164e26?q=80&w=2670&auto=format&fit=crop&ixlib=rb-4.0.3&ixid=M3wxMjA3fDB8MHxwaG90by1wYWdlfHx8fGVufDB8fHx8fA%3D%3D"
          alt="" />

        <img
         className="xs:visible sm:visible md:hidden absolute -z-10 opacity-35 mt-0 md:-mt-36"
         src="https://images.unsplash.com/photo-1625888343997-4af8e5d885dc?q=80&w=2574&auto=format&fit=crop&ixlib=rb-4.0.3&ixid=M3wxMjA3fDB8MHxwaG90by1wYWdlfHx8fGVufDB8fHx8fA%3D%3D" alt="" 
         />

        <div className=' absolute section-1 w-[100%]'>
          {/* Your Social Network For Movies */}
          <div className="md:ml-16 flex flex-col mt-56">
            <h1 className=' text-xl md:text-6xl ml-3 text-center md:text-start font-bold flex align-middle '>
              Coming Soon
            </h1>
            <p className="mt-2 ml-3">Your Social Network For Movies</p>
          </div>

          {/* <SignedIn>
             <button className="btn btn-secondary"> Explore</button>
           </SignedIn>
           <SignedOut>
             <button className="btn btn-secondary"><GetStarted/></button>
           </SignedOut> */}

        </div>
      </main>
>>>>>>> 8da986a5
    </>


  )
}

export default HomePage<|MERGE_RESOLUTION|>--- conflicted
+++ resolved
@@ -1,17 +1,15 @@
 
-<<<<<<< HEAD
+
 import MovieCarousel from '../../components/MovieCarousel/MovieCarousel';
 import { MovieList } from '../../data/Movies';
-=======
 
->>>>>>> 8da986a5
 const HomePage = () => {
   //fix this import issue
   // const SignInRedirectUrl= import.meta.env.CLERK_SIGN_IN_FORCE_REDIRECT_URL;
   // const SignUpRedirectUrl= import.meta.env.CLERK_SIGN_UP_FORCE_REDIRECT_URL;
   return (
     <>
-<<<<<<< HEAD
+
     <main className='px-8 w-[100vw]'>
    
     <div className='section-1 w-[100vw] p-2 flex flex-col '>
@@ -25,36 +23,6 @@
        
     </div>
     </main>
-=======
-      <main className="relative justify-center">
-        <img className=" xs:hidden md:visible absolute -z-10 opacity-0 md:opacity-35 mt-0 md:-mt-36 "
-          src="https://images.unsplash.com/photo-1478720568477-152d9b164e26?q=80&w=2670&auto=format&fit=crop&ixlib=rb-4.0.3&ixid=M3wxMjA3fDB8MHxwaG90by1wYWdlfHx8fGVufDB8fHx8fA%3D%3D"
-          alt="" />
-
-        <img
-         className="xs:visible sm:visible md:hidden absolute -z-10 opacity-35 mt-0 md:-mt-36"
-         src="https://images.unsplash.com/photo-1625888343997-4af8e5d885dc?q=80&w=2574&auto=format&fit=crop&ixlib=rb-4.0.3&ixid=M3wxMjA3fDB8MHxwaG90by1wYWdlfHx8fGVufDB8fHx8fA%3D%3D" alt="" 
-         />
-
-        <div className=' absolute section-1 w-[100%]'>
-          {/* Your Social Network For Movies */}
-          <div className="md:ml-16 flex flex-col mt-56">
-            <h1 className=' text-xl md:text-6xl ml-3 text-center md:text-start font-bold flex align-middle '>
-              Coming Soon
-            </h1>
-            <p className="mt-2 ml-3">Your Social Network For Movies</p>
-          </div>
-
-          {/* <SignedIn>
-             <button className="btn btn-secondary"> Explore</button>
-           </SignedIn>
-           <SignedOut>
-             <button className="btn btn-secondary"><GetStarted/></button>
-           </SignedOut> */}
-
-        </div>
-      </main>
->>>>>>> 8da986a5
     </>
 
 
