--- conflicted
+++ resolved
@@ -1,16 +1,10 @@
 import MovieCarousel from "@/components/custom/MovieCarousel/MovieCarousel"
-<<<<<<< HEAD
+import ProfileIcon from "@/components/custom/ProfileIcon/ProfileIcon"
 import PopoverRadix from "@/components/custom/PopoverRadix"
-=======
-import ProfileIcon from "@/components/custom/ProfileIcon/ProfileIcon"
->>>>>>> e1d7d562
 const HomePage = () => {
     return (
         <>
-            <main className="w-full h-full relative z-0">
-                <div className="flex justify-end absolute z-50 right-0 top-0 ">
-                    <ProfileIcon />            
-                </div>
+            <main className="w-full h-full">
                 <MovieCarousel />
                 <div className="flex flex-col justify-center text-white">
                     <PopoverRadix />
