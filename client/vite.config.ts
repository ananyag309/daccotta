--- conflicted
+++ resolved
@@ -4,28 +4,11 @@
 
 // https://vitejs.dev/config/
 export default defineConfig({
-<<<<<<< HEAD
     plugins: [react()],
 
     resolve: {
         alias: {
             "@": path.resolve(__dirname, "./src"),
         },
-=======
-  plugins: [react()],
-  resolve: {
-    alias: {
-        "@": path.resolve(__dirname, "./src"),
->>>>>>> 282b5e31
     },
-},
-  server: {
-    proxy: {
-      '/api': {
-        target: 'https://mock-backend-32tp.onrender.com',
-        changeOrigin: true,
-        secure: false,
-      }
-    }
-  }
-})+})
