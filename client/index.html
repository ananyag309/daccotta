<!doctype html>
<html lang="en" data-theme="Ashu">
  <head>
    <meta charset="UTF-8" />
    <link rel="icon" type="image/svg+xml" href="././src/./assets/temp_logo.png" />
    <meta name="viewport" content="width=device-width, initial-scale=1.0" />
<<<<<<< HEAD
    <title>daccoota</title>
=======
    <title>daccotta</title>
>>>>>>> 5b26cd62
  </head>
  <body>
    <div id="root"></div>
    <script type="module" src="/src/main.tsx"></script>
  </body>
</html><|MERGE_RESOLUTION|>--- conflicted
+++ resolved
@@ -4,11 +4,9 @@
     <meta charset="UTF-8" />
     <link rel="icon" type="image/svg+xml" href="././src/./assets/temp_logo.png" />
     <meta name="viewport" content="width=device-width, initial-scale=1.0" />
-<<<<<<< HEAD
+
     <title>daccoota</title>
-=======
-    <title>daccotta</title>
->>>>>>> 5b26cd62
+
   </head>
   <body>
     <div id="root"></div>
